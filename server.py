--- conflicted
+++ resolved
@@ -508,18 +508,17 @@
             if method_name in processed_methods[block_id]:
                 continue
 
-<<<<<<< HEAD
             # Skip load() method for specially initialized document loaders
             if method_name == "load" and block_id in special_init_blocks:
                 continue
-=======
+
             # Variable to store the output of this method
             result_var = (
                 f"{var_name}_result_{i+1}"
                 if i < len(methods_to_execute) - 1
                 else f"{var_name}_output"
             )
->>>>>>> a69317f1
+
 
             method_code_lines.append(f"# Execute {method_name} on {class_name}")
 
