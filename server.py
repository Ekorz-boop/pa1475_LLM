<<<<<<< HEAD
from flask import Flask, request, jsonify, render_template, redirect, url_for, session
=======
from flask import Flask, request, jsonify, render_template, redirect, url_for
>>>>>>> 9164efc7
from flask_cors import CORS
from flask_login import current_user
import importlib
import inspect
import pkgutil
import traceback
<<<<<<< HEAD
import os
from blocks import Canvas, Block
from extensions import db, login_manager, init_app
from models import AdminPanel, User
from auth import auth as auth_blueprint
from admin import admin as admin_blueprint
=======
from blocks import Canvas, Block
from extensions import db, login_manager, init_app
from models import AdminPanel, User
from auth import auth as auth_blueprint
from admin import admin as admin_blueprint

import os
import logging

log = logging.getLogger("werkzeug")  # Suppress werkzeug logging
log.setLevel(logging.ERROR)

print("Probably running on http://127.0.0.1:5000")
>>>>>>> 9164efc7

app = Flask(__name__, static_folder="static", template_folder="static/html")
CORS(app)

# Configuration
app.config["SECRET_KEY"] = os.environ.get("SECRET_KEY", "dev-key-please-change")
app.config["SQLALCHEMY_DATABASE_URI"] = os.environ.get(
    "DATABASE_URL", "sqlite:///app.db"
)
app.config["SQLALCHEMY_TRACK_MODIFICATIONS"] = False
app.config["MAIL_SERVER"] = os.environ.get("MAIL_SERVER", "smtp.gmail.com")
app.config["MAIL_PORT"] = int(os.environ.get("MAIL_PORT", 587))
app.config["MAIL_USE_TLS"] = os.environ.get("MAIL_USE_TLS", True)
app.config["MAIL_USERNAME"] = os.environ.get("MAIL_USERNAME")
app.config["MAIL_PASSWORD"] = os.environ.get("MAIL_PASSWORD")

# Initialize extensions
init_app(app)


@login_manager.user_loader
def load_user(id):
    return User.query.get(int(id))


# Register blueprints
app.register_blueprint(auth_blueprint)
app.register_blueprint(admin_blueprint, url_prefix="/admin")

# Global canvas instance
canvas = Canvas()

# Dictionary to store block connections and their associated functions
block_connections = {}


# Set up cache for expensive operations
class SimpleCache:
    def __init__(self, max_size=100):
        self.cache = {}
        self.max_size = max_size

    def get(self, key):
        return self.cache.get(key)

    def set(self, key, value):
        if len(self.cache) >= self.max_size:
            # Simple eviction strategy: remove a random item
            self.cache.pop(next(iter(self.cache)))
        self.cache[key] = value

    def clear(self):
        self.cache.clear()


# Initialize caches
module_classes_cache = SimpleCache(max_size=50)
class_details_cache = SimpleCache(max_size=50)


@app.route("/")
def index():
    return render_template("index.html")


@app.route("/api/connect", methods=["POST"])
def connect_blocks():
    data = request.json
    source_id = data.get("source")
    target_id = data.get("target")
    input_id = data.get("inputId")
    print("\n\nTHIS IS BEING USED")
    # Store the connectio
    connection_id = f"{source_id}-{target_id}-{input_id}"
    block_connections[connection_id] = {
        "source": source_id,
        "target": target_id,
        "inputId": input_id,
        "function": None,
    }

    return jsonify({"status": "success", "connection_id": connection_id})


@app.route("/api/connections", methods=["GET"])
def get_connections():
    return jsonify(block_connections)


@app.route("/api/blocks/create", methods=["POST"])
def create_block():
    data = request.json
    block_type = data.get("type")
    block_id = data.get("id")

    if not block_type or not block_id:
        return jsonify({"error": "Missing block type or ID"}), 400

    return (
        jsonify({"error": "Invalid block type. Only custom blocks are allowed."}),
        400,
    )


@app.route("/api/blocks/connect", methods=["POST"])
def connect_block_nodes():
    data = request.json
    source_id = data.get("source")
    target_id = data.get("target")

    if not source_id or not target_id:
        return jsonify({"error": "Missing source or target ID"}), 400

    try:
        success = canvas.connect_blocks(source_id, target_id)
        if success:
            return jsonify(
                {"status": "success", "message": "Blocks connected successfully"}
            )
        else:
            return jsonify({"error": "Invalid connection"}), 400
    except Exception as e:
        return jsonify({"error": str(e)}), 500


@app.route("/api/blocks/export", methods=["POST"])
def export_blocks():
    data = request.json
    output_file = data.get("output_file", "generated_pipeline.py")
    blocks_data = data.get("blocks", {})
    connections_data = data.get("connections", [])  # Array of connection objects
    print("\nconnections:", connections_data, "\n")
    try:
        # Create a temporary Canvas with the blocks from the request
        temp_canvas = Canvas()

        # Add blocks from the request
        for block_id, block_info in blocks_data.items():
            block_type = block_info.get("type")
            config = block_info.get("config", {})

            # Create a custom block instance
            class CustomPipelineBlock(Block):
                def __init__(self):
                    super().__init__()
                    self.block_type = block_type
                    self.class_name = None  # Will be set properly based on block_type
                    self.module_path = ""  # Default empty module path
                    self.config = config
                    self.component_type = ""  # Default empty component type
                    self.selected_methods = []
                    self.parameters = {}  # Store parameter info for methods

                    # Extract module path and class name from block_type
                    if block_type.startswith("custom_"):
                        # Remove 'custom_' prefix to get the full class path
                        full_class_path = block_type[
                            7:
                        ]  # e.g. "langchain_community.llms.OpenAI"

                        # Split the path to get module and class name
                        parts = full_class_path.split(".")
                        if len(parts) > 1:
                            self.class_name = parts[-1]  # Last part is class name
                            self.module_path = ".".join(
                                parts[:-1]
                            )  # Rest is module path

                            # Set import string for custom classes
                            self.import_string = (
                                f"from {self.module_path} import {self.class_name}"
                            )
                            print(f"Custom block import: {self.import_string}")
                        else:
                            self.class_name = full_class_path  # If no dots, use as is
                            self.import_string = f"# Import for {self.class_name}"

                    # Determine component type based on module path and class name
                    if (
                        "document_loaders" in self.module_path
                        or "loader" in self.class_name.lower()
                    ):
                        self.component_type = "document_loaders"
                    elif "text_splitters" in self.module_path:
                        self.component_type = "text_splitters"
                    elif (
                        "embedding" in self.module_path
                        or "embed" in self.class_name.lower()
                    ):
                        self.component_type = "embeddings"
                    elif "vectorstore" in self.module_path:
                        self.component_type = "vectorstores"
                    elif "retriever" in self.module_path:
                        self.component_type = "retrievers"
                    elif "llm" in self.module_path:
                        self.component_type = "llms"
                    elif "chat" in self.module_path:
                        self.component_type = "chat_models"
                    elif "chain" in self.module_path:
                        self.component_type = "chains"
                    else:
                        # Default to a generic type
                        self.component_type = "error"

                    self.function_string = (
                        f"# Placeholder for {self.class_name} function"
                    )

                    # Extract methods from block info or config
                    if "methods" in config:
                        self.selected_methods = config["methods"]
                    elif "selected_methods" in config:
                        self.selected_methods = config["selected_methods"]
                    elif "selected_methods" in config.get("config", {}):
                        self.selected_methods = config["config"]["selected_methods"]

                    # Look for a selected method that might not be in the methods list yet
                    selected_method = None
                    if "selected_method" in config:
                        selected_method = config["selected_method"]
                    elif "selected_method" in config.get("config", {}):
                        selected_method = config["config"]["selected_method"]

                    # If we have a selected method but it's not in our list yet, add it
                    if selected_method and (
                        not self.selected_methods
                        or selected_method not in self.selected_methods
                    ):
                        if not self.selected_methods:
                            self.selected_methods = [selected_method]
                        else:
                            self.selected_methods.append(selected_method)

                    # Create placeholder for methods list (all available methods)
                    self.methods = (
                        list(self.selected_methods) if self.selected_methods else []
                    )

                    # Always add __init__ to methods if not present
                    if "__init__" not in self.methods:
                        self.methods.append("__init__")

                    # Create default parameters for methods
                    for method in self.methods:
                        self.parameters[method] = []

                def validate_connections(self) -> bool:
                    return True

            temp_canvas.add_block(block_id, CustomPipelineBlock())

        # Now, for special connections between blocks with specific method nodes
        reverse_connection_map = {}
        method_connection_map = {}  # Maps block_id -> input_node -> source blocks

        # Create a plain connections dict format for execution order
        canvas_connections = {}
        for conn in connections_data:
            source_id = conn.get("source")
            target_id = conn.get("target")

            if (
                source_id
                and target_id
                and source_id in temp_canvas.blocks
                and target_id in temp_canvas.blocks
            ):
                if source_id not in canvas_connections:
                    canvas_connections[source_id] = []
                if target_id not in canvas_connections[source_id]:
                    canvas_connections[source_id].append(target_id)

        # Determine execution order
        execution_order = determine_execution_order(
            temp_canvas.blocks, canvas_connections
        )

        # Initialize connection maps
        for block_id in execution_order:
            if block_id not in reverse_connection_map:
                reverse_connection_map[block_id] = []

            if block_id not in method_connection_map:
                method_connection_map[block_id] = {}

        # Build reverse connection map
        for source_id, targets in canvas_connections.items():
            for target_id in targets:
                if target_id not in reverse_connection_map:
                    reverse_connection_map[target_id] = []

                if source_id not in reverse_connection_map[target_id]:
                    reverse_connection_map[target_id].append(source_id)

        # Look for method-specific connections
        # This additional loop processes the original connections data
        # to extract method-specific info
        for conn in connections_data:
            source_id = conn.get("source")
            target_id = conn.get("target")
            input_id = conn.get("inputId", "")
            source_method = conn.get("sourceMethod", "")
            target_method = conn.get("targetMethod", "")
            source_node = conn.get("sourceNode", "")

            if not (source_id and target_id):
                continue

            # Skip if either block doesn't exist
            if (
                source_id not in temp_canvas.blocks
                or target_id not in temp_canvas.blocks
            ):
                continue

            # If we don't have explicit method information, try to extract it from input/output nodes
            if not source_method and source_node and "_output" in source_node:
                source_method = source_node.split("_")[0]

            if not target_method and input_id and "_input" in input_id:
                target_method = input_id.split("_")[0]

            # Always add to method_connection_map - even if we don't have explicit method information
            if target_id not in method_connection_map:
                method_connection_map[target_id] = {}

            # First, handle method-specific connection if we have target method
            if target_method:
                # Create an entry for this target method if it doesn't exist
                if target_method not in method_connection_map[target_id]:
                    method_connection_map[target_id][target_method] = []

                # Add source to this target method's connections
                if source_id not in method_connection_map[target_id][target_method]:
                    method_connection_map[target_id][target_method].append(source_id)

            else:
                # No target method, use default
                if "default" not in method_connection_map[target_id]:
                    method_connection_map[target_id]["default"] = []

                # Add source to default connections
                if source_id not in method_connection_map[target_id]["default"]:
                    method_connection_map[target_id]["default"].append(source_id)

            # Log all connections with detailed information
            # connection_type = (
            #     "method-specific" if target_method or source_method else "standard"
            # )
            # print(
            #     f"Connection: {source_id}{' (' + source_method + ')' if source_method else ''} -> {target_id}{' (' + target_method + ')' if target_method else ''} [{connection_type}]"
            # )

        # Print out the method_connection_map for debugging
        # print("\nFinal method connection map:")
        # for target_id, methods in method_connection_map.items():
        # print(f"Target {target_id}:")
        # for method, sources in methods.items():
        #     print(f"  Method {method}: {sources}")

        # Set the connections on the temp canvas - use the standard format for compatibility
        temp_canvas.connections = canvas_connections

        # Define the output file path
        temp_file = output_file

        # Export the code - using custom export logic similar to block_sim.py
        generated_code = generate_python_code(
            temp_canvas.blocks,
            temp_canvas.connections,
            method_connection_map,
            connections_data,
        )

        # Write the generated code to the file
        with open(temp_file, "w", encoding="utf-8") as f:
            f.write(generated_code)

        # Return the code as part of the response
        return jsonify(
            {
                "status": "success",
                "message": "Successfully generated Python code",
                "code": generated_code,
                "file": output_file,
            }
        )
    except Exception as e:
        print(f"Export error: {str(e)}")
        traceback.print_exc()
        return jsonify({"error": str(e)}), 500


def generate_python_code(
    blocks, connections, method_connections=None, connections_data=None
):
    """Generate Python code for blocks and connections similar to block_sim.py logic."""
    # Determine execution order
    execution_order = determine_execution_order(blocks, connections)

    # Initialize collections
    imports = set()
    init_code_lines = []
    method_code_lines = []

    # Check if we need to create files directory
    has_file_paths = False

    # Track blocks that have already been initialized with special handling
    special_init_blocks = set()

    # First scan to collect all imports upfront
    # print(f"Processing {len(blocks)} blocks for imports...")
    for block_id, block in blocks.items():
        # Only add non-comment imports
        # print(f"Processing block {block_id} with import string: {block.import_string}")
        if (
            hasattr(block, "import_string")
            and block.import_string
            and not block.import_string.startswith("#")
        ):
            imports.add(block.import_string)
            # print(f"Added import: {block.import_string}")
        # Fallback for blocks with module path but no import string
        elif (
            hasattr(block, "module_path")
            and block.module_path
            and hasattr(block, "class_name")
        ):
            import_statement = f"from {block.module_path} import {block.class_name}"
            imports.add(import_statement)
            # print(f"Added generated import: {import_statement}")

    # print(f"\nCollected {len(imports)} imports: {imports}")

    # Create variable names for each block
    block_vars = {}
    for i, block_id in enumerate(execution_order):
        block = blocks[block_id]
        class_name = (
            block.class_name if hasattr(block, "class_name") else type(block).__name__
        )
        var_name = f"{class_name.lower()}_{i+1}".replace(" ", "_").replace("-", "_")
        block_vars[block_id] = var_name

        # Check if this block uses file paths
        if hasattr(block, "config") and block.config:
            # First check for parameters dictionary
            if "parameters" in block.config and isinstance(
                block.config["parameters"], dict
            ):
                for param_name, param_value in block.config["parameters"].items():
                    if isinstance(param_value, str) and "files/" in param_value:
                        has_file_paths = True
                        break

    # Build connection maps for easier processing
    connection_map = {}  # source -> [targets]
    reverse_connection_map = {}  # target -> [sources]

    for source_id, targets in connections.items():
        if source_id not in connection_map:
            connection_map[source_id] = []
        for target_id in targets:
            connection_map[source_id].append(target_id)
            if target_id not in reverse_connection_map:
                reverse_connection_map[target_id] = []
            reverse_connection_map[target_id].append(source_id)

    # First, handle all block initializations in the proper order
    for block_id in execution_order:
        block = blocks[block_id]
        var_name = block_vars[block_id]
        class_name = (
            block.class_name if hasattr(block, "class_name") else type(block).__name__
        )

        # Build initialization parameters
        init_params = []
        if hasattr(block, "config") and block.config:
            # First check for parameters dictionary (from dropdown UI)
            if "parameters" in block.config and isinstance(
                block.config["parameters"], dict
            ):
                for param_name, param_value in block.config["parameters"].items():
                    # Skip empty string values
                    if param_value == "":
                        continue

                    # Format the value properly
                    if isinstance(param_value, str):
                        # Special handling for file paths
                        if "files/" in param_value:
                            # If there are multiple comma-separated paths, handle each one
                            file_paths = [
                                path.strip() for path in param_value.split(",")
                            ]
                            formatted_paths = []

                            for path in file_paths:
                                if path.startswith("files/"):
                                    # Make path relative to the files directory
                                    formatted_paths.append(
                                        f'os.path.normpath(os.path.join("files", "{os.path.basename(path)}"))'
                                    )
                                elif not (
                                    path.startswith(
                                        ("'", '"', "[", "{", "True", "False", "None")
                                    )
                                    or path.isdigit()
                                ):
                                    formatted_paths.append(f'"{path}"')
                                else:
                                    formatted_paths.append(path)

                            # Join multiple paths if needed
                            if len(formatted_paths) > 1:
                                # For common document loaders, use a list of file paths
                                if (
                                    "document_loaders" in class_name.lower()
                                    or "loader" in class_name.lower()
                                    or hasattr(block, "component_type")
                                    and block.component_type == "document_loaders"
                                ):
                                    param_value = f"[{', '.join(formatted_paths)}]"

                                    # Special handling for specific loaders
                                    if (
                                        param_name == "file_path"
                                        and block_id not in special_init_blocks
                                    ):
                                        # Mark this block as specially initialized
                                        special_init_blocks.add(block_id)

                                        # Add extra code for multi-file loading
                                        init_params = []
                                        multi_load_comment = (
                                            f"# Handle multiple files for {class_name}"
                                        )
                                        init_code_lines.append(multi_load_comment)

                                        # Find next available variable name
                                        i = 1
                                        while f"docs_{i}" in block_vars.values():
                                            i += 1

                                        result_var = f"docs_{i}"

                                        # Generate code to load multiple documents - ensure path normalization
                                        init_code_lines.append(f"{result_var} = []")
                                        # Use raw strings for file paths to avoid issues with Windows backslashes
                                        init_code_lines.append(
                                            "# Normalize paths for cross-platform compatibility"
                                        )
                                        init_code_lines.append(
                                            f"file_paths = [os.path.normpath(p) for p in {param_value}]"
                                        )
                                        init_code_lines.append(
                                            "for file_path in file_paths:"
                                        )
                                        init_code_lines.append(
                                            '    print(f"Loading {file_path}...")'
                                        )
                                        init_code_lines.append("    try:")
                                        init_code_lines.append(
                                            f"        loader = {class_name}(file_path)"
                                        )
                                        init_code_lines.append(
                                            f"        {result_var}.extend(loader.load())"
                                        )
                                        init_code_lines.append(
                                            '        print(f"Successfully loaded {file_path}")'
                                        )
                                        init_code_lines.append(
                                            "    except Exception as e:"
                                        )
                                        init_code_lines.append(
                                            '        print(f"Error loading {file_path}: {e}")'
                                        )

                                        # Store reference to the first file (if available) for compatibility
                                        init_code_lines.append(
                                            "# Create a reference loader with the first file path"
                                        )
                                        init_code_lines.append("if file_paths:")
                                        init_code_lines.append(
                                            f"    {var_name} = {class_name}(file_paths[0])"
                                        )
                                        init_code_lines.append(
                                            f"    {var_name}_output = {result_var}"
                                        )
                                        init_code_lines.append("else:")
                                        init_code_lines.append(
                                            '    print("Warning: No valid file paths provided")'
                                        )

                                        # Skip adding this parameter since we're handling it specially
                                        continue
                                else:
                                    # Default behavior for other parameters with multiple values
                                    param_value = f"[{', '.join(formatted_paths)}]"
                            else:
                                param_value = formatted_paths[0]
                        elif not (
                            param_value.startswith(
                                ("'", '"', "[", "{", "True", "False", "None")
                            )
                            or param_value.isdigit()
                        ):
                            param_value = f'"{param_value}"'

                    init_params.append(f"{param_name}={param_value}")

            # Then add other parameters from config (excluding non-initialization ones)
            for param_name, param_value in block.config.items():
                # Skip non-initialization parameters, class_name and parameters dict itself
                if param_name in [
                    "methods",
                    "selected_methods",
                    "selected_method",
                    "class_name",
                    "parameters",
                ]:
                    continue

                # Skip empty string values
                if param_value == "":
                    continue

                # Format the value properly
                if isinstance(param_value, str):
                    if not (
                        param_value.startswith(
                            ("'", '"', "[", "{", "True", "False", "None")
                        )
                        or param_value.isdigit()
                    ):
                        param_value = f'"{param_value}"'

                init_params.append(f"{param_name}={param_value}")

        # Add initialization code - only if not specially initialized
        if block_id not in special_init_blocks:
            init_code_lines.append(f"# Initialize {class_name}")
            init_code_lines.append(
                f"{var_name} = {class_name}({', '.join(init_params)})"
            )

    # Track processed methods to avoid duplicates
    processed_methods = {block_id: set() for block_id in blocks}

    # Now generate method execution code for each block
    for block_id in execution_order:
        block = blocks[block_id]
        var_name = block_vars[block_id]
        class_name = (
            block.class_name if hasattr(block, "class_name") else type(block).__name__
        )
        # component_type = (
        #    block.component_type if hasattr(block, "component_type") else ""
        # )

        # Get the selected method from config if available
        selected_method = None
        if hasattr(block, "config") and block.config:
            selected_method = block.config.get("selected_method")

        # Get methods for this block (excluding __init__)
        methods_to_execute = []
        # First check for explicitly selected methods
        if hasattr(block, "config") and block.config:
            if "selected_methods" in block.config and isinstance(
                block.config["selected_methods"], list
            ):
                methods_to_execute = [
                    m for m in block.config["selected_methods"] if m != "__init__"
                ]

        # If no selected methods in config, try block attributes
        if not methods_to_execute:
            if hasattr(block, "methods"):
                methods_to_execute = [m for m in block.methods if m != "__init__"]
            elif hasattr(block, "selected_methods"):
                methods_to_execute = [
                    m for m in block.selected_methods if m != "__init__"
                ]

        # Prioritize specific selected method if available
        if selected_method and selected_method != "__init__":
            # Make sure selected_method is at the start of the list
            if selected_method in methods_to_execute:
                methods_to_execute.remove(selected_method)
            methods_to_execute.insert(0, selected_method)

        # Make sure we have unique methods
        methods_to_execute = list(dict.fromkeys(methods_to_execute))

        # If no methods are available, don't execute any methods
        if not methods_to_execute:
            continue

        # Execute methods for this block
        for method_name in methods_to_execute:
            # if method_name == "load" and block_id in special_init_blocks:
            #     continue

            # method_code_lines.append(f"# Execute {method_name} on {class_name}")
            print(f"Generating code for method {method_name} on {class_name}")

            # Check if we should use method-specific connections
            should_use_method_connections = False
            method_specific_sources = []

            # print("\nconnections:", method_connections)

            if method_connections and block_id in method_connections:
                # If we have the method in our method connections map
                if method_name in method_connections[block_id]:
                    should_use_method_connections = True
                    method_specific_sources = method_connections[block_id][method_name]
                    print(
                        f"Using method-specific connections for {method_name} on {class_name}: {method_specific_sources}"
                    )
                else:
                    print(
                        f"No method-specific connections for {method_name} on {class_name}, using general connections"
                    )
            else:
                print(f"No method connections for block {block_id} ({class_name})")

            source_params = []

            # print("\nconnections?\n")
            # If this block has incoming method-specific connections, use them as parameters
            if should_use_method_connections and method_specific_sources:
                # print("\nyes\n")
                # Use method-specific connections
                for source_id in method_specific_sources:
                    source_var = block_vars[source_id]

                    # Look for method-specific outputs from source block
                    # The connection should indicate which source method output to use
                    source_method = None

                    # Check each connection to see if it connects this source to this target method
                    for conn in connections_data:
                        # if (
                        #     conn.get("source") == source_id
                        #     and conn.get("target") == block_id
                        #     and conn.get("targetMethod") == method_name
                        # ):
                        source_method = conn.get("sourceMethod")
                        break

                    # If there's a specific source method, use its output variable
                    if source_method:
                        source_params.append(f"{source_var}_{source_method}_output")
                        print(
                            f"Using {source_var}_{source_method}_output as input for {var_name}.{method_name}"
                        )
                    else:
                        # Otherwise use the general output variable
                        source_params.append(f"{source_var}_output")

            else:
                # Try to find any connection between this block and any source blocks
                # that might be relevant for this method

                if block_id in reverse_connection_map:
                    source_ids = reverse_connection_map[block_id]

                    for source_id in source_ids:
                        source_var = block_vars[source_id]
                        # Try to find if there's a connection specifying this method
                        source_method = None
                        for conn in connections_data:
                            if (
                                conn.get("source") == source_id
                                and conn.get("target") == block_id
                            ):
                                # First look for exact target method match
                                if (
                                    conn.get("inputId").replace("_input", "")
                                    == method_name
                                ):
                                    source_method = conn.get("sourceNode").replace(
                                        "_output", ""
                                    )
                                    break
                                # Then check if there's any source method that might be used
                                elif not conn.get("targetMethod") and conn.get(
                                    "sourceMethod"
                                ):
                                    source_method = conn.get("sourceMethod")

                        # If we found a related source method, use its output
                        if source_method:
                            source_params.append(f"{source_var}_{source_method}_output")

                        else:
                            # Otherwise use the default output variable from that source
                            source_params.append(f"{source_var}_output")

            # Now generate the method call code, with or without parameters
            if source_params:
                # Filter out any empty parameters
                filtered_params = [p for p in source_params if p and p.strip() != ""]

                # For methods with only one parameter, pass it as the first argument
                if len(filtered_params) == 1:
                    method_code_lines.append(
                        f"{var_name}_{method_name}_output = {var_name}.{method_name}({filtered_params[0]})"
                    )
                elif len(filtered_params) > 1:
                    method_code_lines.append(
                        f"{var_name}_{method_name}_output = {var_name}.{method_name}({', '.join(filtered_params)})"
                    )
                else:
                    # Empty filtered_params list - call without parameters
                    method_code_lines.append(
                        f"{var_name}_{method_name}_output = {var_name}.{method_name}()"
                    )
            else:
                # No parameters at all, call method without arguments
                method_code_lines.append(
                    f"{var_name}_{method_name}_output = {var_name}.{method_name}()"
                )

            # Mark this method as processed
            processed_methods[block_id].add(method_name)

            # If it's the selected method, we can stop after processing it

    # Collect clean lines for the final code
    clean_code_lines = []

    # Add imports at the top
    clean_code_lines.append("# Imports")
    for imp in sorted(list(imports)):
        clean_code_lines.append(imp)
    clean_code_lines.append("")

    # Add files directory creation if needed
    if has_file_paths:
        clean_code_lines.append("# Create files directory if it doesn't exist")
        clean_code_lines.append("os.makedirs('files', exist_ok=True)")
        clean_code_lines.append("")

    # Add initialization code
    clean_code_lines.append("# Initialize components")
    clean_code_lines.extend(init_code_lines)
    clean_code_lines.append("")

    # Add method calls
    clean_code_lines.append("# Process data through the pipeline")
    clean_code_lines.extend(method_code_lines)
    clean_code_lines.append("")

    # Add final print for the last block
    if execution_order:
        last_block_id = execution_order[-1]
        last_var = block_vars[last_block_id]
        last_block = blocks[last_block_id]
        last_class = (
            last_block.class_name
            if hasattr(last_block, "class_name")
            else type(last_block).__name__
        )

        clean_code_lines.append("# Print the final result")
        clean_code_lines.append(f'print("\\nFinal result from {last_class}:")')
        clean_code_lines.append(f"print({last_var}_output)")

    # Generate the final code
    final_code = []
    for line in clean_code_lines:
        final_code.append(line)

    return "\n".join(final_code)


def determine_execution_order(blocks, connections):
    """Determine the order in which blocks should be executed using topological sort."""
    # Calculate in-degree for each block
    in_degree = {block_id: 0 for block_id in blocks}
    for source_id, targets in connections.items():
        for target_id in targets:
            in_degree[target_id] = in_degree.get(target_id, 0) + 1

    # Start with blocks that have no incoming edges
    queue = [block_id for block_id, degree in in_degree.items() if degree == 0]
    execution_order = []

    # Process queue
    while queue:
        current = queue.pop(0)
        execution_order.append(current)

        # Reduce in-degree of neighbors
        if current in connections:
            for neighbor in connections[current]:
                in_degree[neighbor] -= 1
                if in_degree[neighbor] == 0:
                    queue.append(neighbor)

    # If we couldn't resolve all blocks, handle cycles by adding remaining blocks
    if len(execution_order) < len(blocks):
        for block_id in blocks:
            if block_id not in execution_order:
                execution_order.append(block_id)

    return execution_order


@app.route("/api/blocks/list", methods=["GET"])
def list_blocks():
    try:
        blocks = {
            block_id: type(block).__name__ for block_id, block in canvas.blocks.items()
        }
        return jsonify({"blocks": blocks, "connections": canvas.connections})
    except Exception as e:
        return jsonify({"error": str(e)}), 500


@app.route("/api/blocks/process", methods=["POST"])
def process_block():
    try:
        data = request.json
        block_id = data.get("block_id")
        block_type = data.get("type")
        config = data.get("config", {})
        debug_mode = data.get("debug_mode", False)

        print(
            f"\n[PROCESSING] Block: {block_type} (ID: {block_id}), Debug mode: {debug_mode}"
        )

        # Check if the block exists in the canvas
        block = canvas.blocks.get(block_id)

        if block:
            # Use the canvas block implementation
            result = canvas.process_block(block_id, config)
            print(f"[COMPLETED] Block: {block_type} completed")
            return jsonify(result)
        else:
            # Handle custom block processing through the custom block API
            return jsonify(
                {
                    "status": "error",
                    "output": f"Block not found or not implemented: {block_type}",
                    "block_id": block_id,
                }
            )
    except Exception as e:
        print(f"[ERROR] Block processing error: {str(e)}")
        return jsonify({"error": str(e), "status": "error"}), 500


# New API endpoints for custom blocks
@app.route("/api/langchain/libraries", methods=["GET"])
def list_langchain_libraries():
    """List available LangChain libraries that can be imported."""
    libraries = [
        "langchain_community",
        "langchain_core",
        "langchain_openai",
        "langchain_anthropic",
        "langchain_google_genai",
        "langchain_pinecone",
        "langchain_chroma",
        "langchain_text_splitters",
    ]

    # Try to import each library to check if it's installed
    available_libraries = []
    for lib in libraries:
        try:
            importlib.import_module(lib)
            available_libraries.append(lib)
        except ImportError:
            # Library not available, skip it
            pass

    return jsonify({"libraries": available_libraries})


@app.route("/api/langchain/modules", methods=["GET"])
def list_langchain_modules():
    """List available modules within a LangChain library."""
    library = request.args.get("library", "langchain_community")

    try:
        # Special case for langchain_text_splitters which has classes at root level
        if library == "langchain_text_splitters":
            # Return the library itself as the only "module"
            return jsonify({"modules": [library]})

        # Import the base package
        package = importlib.import_module(library)

        # Get all modules in the package
        modules = []
        for finder, name, ispkg in pkgutil.iter_modules(package.__path__):
            if ispkg:  # Only include subpackages, not individual modules
                modules.append(f"{library}.{name}")

        # Sort the modules alphabetically
        modules.sort()

        return jsonify({"modules": modules})
    except ImportError:
        return jsonify({"error": f"Could not import {library}"}), 400


@app.route("/api/langchain/classes", methods=["GET"])
def list_langchain_classes():
    """List available classes within a LangChain module."""
    module_path = request.args.get("module", "langchain_community.document_loaders")

    # Check cache first
    cached_result = module_classes_cache.get(module_path)
    if cached_result:
        return jsonify({"classes": cached_result})

    try:
        # Special case for langchain_text_splitters
        if module_path == "langchain_text_splitters":
            # Import the module
            module = importlib.import_module(module_path)
            classes = []

            # Get all attributes in the module that are classes
            for name, attr in inspect.getmembers(module, inspect.isclass):
                # Skip private attributes
                if name.startswith("_"):
                    continue

                # Make sure it's from the langchain_text_splitters module
                if hasattr(attr, "__module__") and attr.__module__.startswith(
                    module_path
                ):
                    classes.append(name)

            # Sort and cache the results
            classes = sorted(classes)
            module_classes_cache.set(module_path, classes)
            return jsonify({"classes": classes})

        # Import the base package
        module = importlib.import_module(module_path)
        classes = []

        # First, try to get all submodules if this is a package
        submodules = []
        try:
            # Check if module has __path__ attribute (indicating it's a package)
            if hasattr(module, "__path__"):
                # Get all modules in the package (both modules and packages)
                for finder, name, ispkg in pkgutil.iter_modules(module.__path__):
                    submodule_name = f"{module_path}.{name}"
                    submodules.append(submodule_name)

                    # If this is a frequently used module, look deeper
                    if name in [
                        "document_loaders",
                        "embeddings",
                        "llms",
                        "vectorstores",
                    ]:
                        try:
                            sub = importlib.import_module(submodule_name)
                            if hasattr(sub, "__path__"):
                                for (
                                    sub_finder,
                                    sub_name,
                                    sub_ispkg,
                                ) in pkgutil.iter_modules(sub.__path__):
                                    submodules.append(f"{submodule_name}.{sub_name}")
                        except ImportError:
                            pass
        except Exception as e:
            print(f"Error scanning submodules: {str(e)}")

        # Add the module itself to the list of modules to check
        modules_to_check = [module_path] + submodules

        # Check each module for classes
        for mod_path in modules_to_check:
            try:
                mod = importlib.import_module(mod_path)

                # Get all attributes in the module that are classes
                for name, attr in inspect.getmembers(mod, inspect.isclass):
                    # Skip private attributes and avoid duplicates
                    if name.startswith("_") or name in classes:
                        continue

                    # Only include classes from this module or submodules
                    if hasattr(attr, "__module__") and attr.__module__.startswith(
                        module_path
                    ):
                        classes.append(name)
            except ImportError:
                print(f"Could not import module {mod_path}")
                continue

        # Sort the classes alphabetically and remove duplicates
        classes = sorted(list(set(classes)))

        # Special case for document loaders - prioritize common classes
        if "document_loaders" in module_path:
            priority_classes = []
            regular_classes = []

            for cls in classes:
                if cls in [
                    "PyPDFLoader",
                    "TextLoader",
                    "CSVLoader",
                    "JSONLoader",
                    "WebBaseLoader",
                ]:
                    priority_classes.append(cls)
                else:
                    regular_classes.append(cls)

            classes = priority_classes + regular_classes

        # Cache the result
        module_classes_cache.set(module_path, classes)

        return jsonify({"classes": classes})
    except ImportError as e:
        return jsonify({"error": f"Could not import {module_path}: {str(e)}"}), 400
    except Exception as e:
        return jsonify({"error": f"Error scanning classes: {str(e)}"}), 500


@app.route("/api/langchain/class_details", methods=["GET"])
def get_langchain_class_details():
    """Get details about a specific class in LangChain."""
    # library = request.args.get("library", "langchain")
    module_path = request.args.get("module", "")
    class_name = request.args.get("class_name", "")

    # Generate cache key
    cache_key = f"{module_path}:{class_name}"

    # Check cache first
    cached_result = class_details_cache.get(cache_key)
    if cached_result:
        return jsonify(cached_result)

    if not module_path or not class_name:
        return jsonify({"error": "Module and class name are required"}), 400

    try:
        # Import the module
        module = importlib.import_module(module_path)

        # Get the class
        if not hasattr(module, class_name):
            # Try to find the class in a submodule
            class_obj = None

            for submodule_info in pkgutil.iter_modules(
                module.__path__ if hasattr(module, "__path__") else []
            ):
                submodule_name = f"{module_path}.{submodule_info.name}"
                try:
                    submodule = importlib.import_module(submodule_name)
                    if hasattr(submodule, class_name):
                        class_obj = getattr(submodule, class_name)
                        break
                except ImportError:
                    continue

            if class_obj is None:
                return (
                    jsonify(
                        {
                            "error": f"Class {class_name} not found in module {module_path}"
                        }
                    ),
                    404,
                )
        else:
            class_obj = getattr(module, class_name)

        # Get docstring
        docstring = inspect.getdoc(class_obj) or "No documentation available"

        # Get methods and patch them if needed
        methods = []
        method_names = []

        for name, method in inspect.getmembers(class_obj, inspect.isfunction):
            # Skip private methods except __init__
            if name.startswith("_") and not name == "__init__":
                continue

            method_names.append(name)

            # Get method signature
            try:
                sig = inspect.signature(method)
                parameters = []

                for param_name, param in sig.parameters.items():
                    # Skip self parameter
                    if param_name == "self":
                        continue

                    param_info = {
                        "name": param_name,
                        "required": param.default == inspect.Parameter.empty,
                        "default": (
                            str(param.default)
                            if param.default != inspect.Parameter.empty
                            else None
                        ),
                        "type": (
                            str(param.annotation)
                            if param.annotation != inspect.Parameter.empty
                            else "Any"
                        ),
                    }
                    parameters.append(param_info)

                method_info = {
                    "name": name,
                    "doc": inspect.getdoc(method) or "No documentation available",
                    "parameters": parameters,
                }
                methods.append(method_info)
            except (TypeError, ValueError, AttributeError) as e:
                # Skip methods with invalid signatures
                print(f"Error getting signature for {name}: {str(e)}")
                continue

        # Get init parameters with special handling for document loaders and Pydantic models
        init_params = []

        # If no fields found from Pydantic-style inspection, use regular signature inspection
        if not init_params:
            # Check if we have special parameter handling for this class
            # Get the __init__ method signature
            init_sig = inspect.signature(class_obj)
            for param_name, param in init_sig.parameters.items():
                # Skip self parameter
                if param_name == "self":
                    continue

                param_info = {
                    "name": param_name,
                    "required": param.default == inspect.Parameter.empty,
                    "default": (
                        str(param.default)
                        if param.default != inspect.Parameter.empty
                        else None
                    ),
                    "type": (
                        str(param.annotation)
                        if param.annotation != inspect.Parameter.empty
                        else "Any"
                    ),
                }
                init_params.append(param_info)

        # Get class inheritance to determine type
        class_type = []
        try:
            for base in class_obj.__mro__[1:]:  # Skip the class itself
                if base.__module__.startswith("langchain"):
                    class_type.append(base.__name__)
        except Exception as e:
            print(f"Error getting class inheritance: {str(e)}")

        # Add component type based on module path
        component_type = ""
        if "document_loaders" in module_path:
            component_type = "document_loaders"
        elif "text_splitters" in module_path:
            component_type = "text_splitters"
        elif "embedding" in module_path or "embed" in class_name.lower():
            component_type = "embeddings"
        elif "vectorstore" in module_path:
            component_type = "vectorstores"
        elif "retriever" in module_path:
            component_type = "retrievers"
        elif "llm" in module_path:
            component_type = "llms"
        elif "chat" in module_path:
            component_type = "chat_models"
        elif "chain" in module_path:
            component_type = "chains"

        result = {
            "doc": docstring,
            "methods": method_names,
            "method_details": methods,
            "init_params": init_params,
            "class_type": class_type,
            "component_type": component_type,
        }

        # Cache the result
        class_details_cache.set(cache_key, result)

        return jsonify(result)
    except ImportError as e:
        return jsonify({"error": f"Could not import {module_path}: {str(e)}"}), 400
    except Exception as e:
        error_traceback = traceback.format_exc()
        print(f"Error getting class details: {error_traceback}")
        return jsonify({"error": f"Error getting class details: {str(e)}"}), 500


@app.route("/api/blocks/create_custom", methods=["POST"])
def create_custom_block():
    """Create a custom block based on a LangChain class."""
    data = request.json
    module_path = data.get("module_path")
    class_name = data.get("class_name")
    block_id = data.get("id")
    methods = data.get("methods", [])
    input_nodes = data.get("input_nodes", [])
    output_nodes = data.get("output_nodes", [])
    parameters = data.get("parameters", {})

    if not module_path or not class_name or not block_id:
        return jsonify({"error": "Missing required parameters"}), 400

    # Create a custom block class dynamically
    try:
        # Generate import string
        import_string = f"import {module_path}"

        # Generate function string based on selected methods
        function_parts = [
            f"def create_{class_name.lower()}({', '.join([p for p in parameters])}):",
            f"    instance = {module_path}.{class_name}({', '.join([f'{k}={k}' for k in parameters])})",
            "    return instance",
        ]

        # Add additional method calls if provided
        for method in methods:
            if (
                method != "__init__"
            ):  # Skip __init__ as it's handled in the instantiation
                method_params = data.get(f"params_{method}", {})
                param_str = ", ".join([f"{k}={v}" for k, v in method_params.items()])
                function_parts.append(f"    # Call {method} method")
                function_parts.append(f"    result = instance.{method}({param_str})")
                function_parts.append("    return result")

        function_string = "\n".join(function_parts)

        # Create a Block subclass dynamically
        class CustomBlock(Block):
            def __init__(self):
                super().__init__()
                self.import_string = import_string
                self.function_string = function_string
                self.input_nodes = input_nodes
                self.output_nodes = output_nodes
                self.parameters = parameters
                self.methods = methods
                self.class_name = class_name
                self.module_path = module_path

            def validate_connections(self) -> bool:
                # Basic validation - could be enhanced based on specific requirements
                return True

        # Add the custom block to the canvas
        canvas.add_block(block_id, CustomBlock())

        return jsonify(
            {
                "status": "success",
                "message": f"Created custom block for {class_name}",
                "block_id": block_id,
                "input_nodes": input_nodes,
                "output_nodes": output_nodes,
            }
        )
    except Exception as e:
        return jsonify({"error": str(e)}), 500


@app.route("/api/templates/save", methods=["POST"])
def save_template():
    """Save the current pipeline state as a template."""
    try:
        data = request.json
        template_name = data.get("template_name", "My Template")
        blocks_data = data.get("blocks", {})
        connections_data = data.get("connections", [])

        # Create a template object with all necessary data
        template = {
            "name": template_name,
            "created_at": __import__("datetime").datetime.now().isoformat(),
            "blocks": blocks_data,
            "connections": connections_data,
        }

        # Just return the template JSON for the client to download
        return jsonify(
            {
                "status": "success",
                "message": "Template ready for download",
                "template": template,
            }
        )
    except Exception as e:
        print(f"Template save error: {str(e)}")
        traceback.print_exc()
        return jsonify({"error": str(e)}), 500


@app.route("/api/templates/load", methods=["POST"])
def load_template():
    """Process an uploaded template file to restore a pipeline."""
    try:
        data = request.json
        template_data = data.get("template")

        if not template_data:
            return jsonify({"error": "No template data provided"}), 400

        # Basic validation of the template structure
        if "blocks" not in template_data or "connections" not in template_data:
            return jsonify({"error": "Invalid template format"}), 400

        # Return success - client will handle the actual restoration
        return jsonify({"status": "success", "message": "Template loaded successfully"})
    except Exception as e:
        print(f"Template load error: {str(e)}")
        traceback.print_exc()
        return jsonify({"error": str(e)}), 500


@app.before_request
def check_maintenance_mode():
    # Skip for static files and auth routes
    if request.path.startswith("/static") or request.path.startswith("/auth"):
        return

    settings = AdminPanel.query.first()
    if settings and settings.maintenance_mode:
        # Allow admins to access everything
        if current_user.is_authenticated and getattr(current_user, "is_admin", False):
            return
        # Show maintenance page to everyone else
        return (
            render_template("maintenance.html", message=settings.maintenance_message),
            503,
        )


@app.before_request
def enforce_public_mode():
<<<<<<< HEAD
    # Skip for static files
    if request.path.startswith("/static"):
=======
    # Skip for static files and auth routes
    if request.path.startswith("/static") or request.path.startswith("/auth"):
>>>>>>> 9164efc7
        return
    # Skip for admin routes - they are handled by @login_required and @admin_required
    if request.path.startswith("/admin"):
        return
<<<<<<< HEAD
    # Skip for auth routes and their subpaths
    if request.path.startswith("/auth") or request.path in [
        "/login",
        "/register",
        "/reset_password_request",
    ]:
        return

    settings = AdminPanel.query.first()
    if settings and not settings.public_mode:
        if not current_user.is_authenticated:
            # Store the current URL in the session
            session["next"] = request.url
            return redirect(url_for("auth.login"))
=======
    # Prevent redirect loop: if already on /login, do not redirect
    if request.path == "/login":
        return
    settings = AdminPanel.query.first()
    if settings and not settings.public_mode:
        if not current_user.is_authenticated:
            # Prevent redirect loop: do not set next to /login or /auth/login
            if request.path == "/login" or request.path.startswith("/auth/login"):
                return
            # Store the current URL as the next parameter only if it's not /login
            return redirect(url_for("auth.login", next=request.url))
>>>>>>> 9164efc7


# Create database tables
with app.app_context():
    db.create_all()


if __name__ == "__main__":
    app.run(debug=True)<|MERGE_RESOLUTION|>--- conflicted
+++ resolved
@@ -1,27 +1,15 @@
-<<<<<<< HEAD
 from flask import Flask, request, jsonify, render_template, redirect, url_for, session
-=======
-from flask import Flask, request, jsonify, render_template, redirect, url_for
->>>>>>> 9164efc7
 from flask_cors import CORS
 from flask_login import current_user
 import importlib
 import inspect
 import pkgutil
 import traceback
-<<<<<<< HEAD
-import os
 from blocks import Canvas, Block
 from extensions import db, login_manager, init_app
 from models import AdminPanel, User
 from auth import auth as auth_blueprint
 from admin import admin as admin_blueprint
-=======
-from blocks import Canvas, Block
-from extensions import db, login_manager, init_app
-from models import AdminPanel, User
-from auth import auth as auth_blueprint
-from admin import admin as admin_blueprint
 
 import os
 import logging
@@ -30,7 +18,6 @@
 log.setLevel(logging.ERROR)
 
 print("Probably running on http://127.0.0.1:5000")
->>>>>>> 9164efc7
 
 app = Flask(__name__, static_folder="static", template_folder="static/html")
 CORS(app)
@@ -1497,18 +1484,12 @@
 
 @app.before_request
 def enforce_public_mode():
-<<<<<<< HEAD
     # Skip for static files
     if request.path.startswith("/static"):
-=======
-    # Skip for static files and auth routes
-    if request.path.startswith("/static") or request.path.startswith("/auth"):
->>>>>>> 9164efc7
         return
     # Skip for admin routes - they are handled by @login_required and @admin_required
     if request.path.startswith("/admin"):
         return
-<<<<<<< HEAD
     # Skip for auth routes and their subpaths
     if request.path.startswith("/auth") or request.path in [
         "/login",
@@ -1523,19 +1504,6 @@
             # Store the current URL in the session
             session["next"] = request.url
             return redirect(url_for("auth.login"))
-=======
-    # Prevent redirect loop: if already on /login, do not redirect
-    if request.path == "/login":
-        return
-    settings = AdminPanel.query.first()
-    if settings and not settings.public_mode:
-        if not current_user.is_authenticated:
-            # Prevent redirect loop: do not set next to /login or /auth/login
-            if request.path == "/login" or request.path.startswith("/auth/login"):
-                return
-            # Store the current URL as the next parameter only if it's not /login
-            return redirect(url_for("auth.login", next=request.url))
->>>>>>> 9164efc7
 
 
 # Create database tables
