--- conflicted
+++ resolved
@@ -22,17 +22,14 @@
     <link rel="stylesheet" href="/static/css/dark-mode.css">
     <link rel="stylesheet" href="/static/css/welcome.css">
     <link rel="stylesheet" href="/static/css/templates.css">
+    <link rel="stylesheet" href="/static/css/templates.css">
 </head>
 
 <body>
     <div id="app">
         <!-- Add sidebar toggle button -->
         <div id="sidebar-toggle">
-<<<<<<< HEAD
-            <img src="/static/images/icons/sidebar-menu/hamburger.svg" alt="Menu">
-=======
             <img src="/static/images/icons/icons/sidebar-menu/hamburger.svg" alt="Menu">
->>>>>>> 9164efc7
         </div>
 
         <div class="main-content">
@@ -42,19 +39,11 @@
                     <div class="menu-content" id="main-menu-content">
                         <div class="menu-section">
                             <div class="menu-item" data-menu="blocks">
-<<<<<<< HEAD
-                                <img src="/static/images/icons/sidebar-menu/blocks.svg" alt="Blocks">
-                                <span>Blocks</span>
-                            </div>
-                            <div class="menu-item" data-menu="templates">
-                                <img src="/static/images/icons/sidebar-menu/templates.svg" alt="Templates">
-=======
                                 <img src="/static/images/icons/icons/sidebar-menu/blocks.svg" alt="Blocks">
                                 <span>Blocks</span>
                             </div>
                             <div class="menu-item" data-menu="templates">
                                 <img src="/static/images/icons/icons/sidebar-menu/templates.svg" alt="Templates">
->>>>>>> 9164efc7
                                 <span>Templates</span>
                             </div>
                         </div>
@@ -63,15 +52,6 @@
                             <div class="section-title">Theme</div>
                             <div class="theme-options">
                                 <div class="theme-option" data-theme="light" title="Light mode">
-<<<<<<< HEAD
-                                    <img src="/static/images/icons/theme-controls/sun.svg" alt="Light mode" width="16" height="16">
-                                </div>
-                                <div class="theme-option" data-theme="dark" title="Dark mode">
-                                    <img src="/static/images/icons/theme-controls/moon.svg" alt="Dark mode" width="16" height="16">
-                                </div>
-                                <div class="theme-option" data-theme="system" title="System default">
-                                    <img src="/static/images/icons/sidebar-menu/computer.svg" alt="System default" width="16" height="16">
-=======
                                     <img src="/static/images/icons/icons/theme-controls/sun.svg" alt="Light mode" width="16" height="16">
                                 </div>
                                 <div class="theme-option" data-theme="dark" title="Dark mode">
@@ -79,7 +59,6 @@
                                 </div>
                                 <div class="theme-option" data-theme="system" title="System default">
                                     <img src="/static/images/icons/icons/sidebar-menu/computer.svg" alt="System default" width="16" height="16">
->>>>>>> 9164efc7
                                 </div>
                             </div>
                         </div>
@@ -114,20 +93,12 @@
                             <div class="section-title">User</div>
                             {% if current_user.is_admin %}
                             <a href="/admin" class="menu-item" id="admin-button">
-<<<<<<< HEAD
-                                <img src="/static/images/icons/admin-panel/admin.svg" alt="Admin">
-=======
                                 <img src="/static/images/icons/icons/admin-panel/admin.svg" alt="Admin">
->>>>>>> 9164efc7
                                 <span>Admin Panel</span>
                             </a>
                             {% endif %}
                             <a href="/logout" class="menu-item" id="logout-button">
-<<<<<<< HEAD
-                                <img src="/static/images/icons/action-buttons/logout.svg" alt="Logout">
-=======
                                 <img src="/static/images/icons/icons/action-buttons/logout.svg" alt="Logout">
->>>>>>> 9164efc7
                                 <span>Logout</span>
                             </a>
                         </div>
@@ -179,17 +150,10 @@
                         <div class="templates-section">
                             <div class="template-actions-menu">
                                 <div id="saveTemplateBtn" class="action-button" title="Save Pipeline Template">
-<<<<<<< HEAD
-                                    <img src="/static/images/icons/action-buttons/save.svg" alt="Save Template">
-                                </div>
-                                <div id="loadTemplateBtn" class="action-button" title="Load Pipeline Template">
-                                    <img src="/static/images/icons/action-buttons/load.svg" alt="Load Template">
-=======
                                     <img src="/static/images/icons/icons/action-buttons/save.svg" alt="Save Template">
                                 </div>
                                 <div id="loadTemplateBtn" class="action-button" title="Load Pipeline Template">
                                     <img src="/static/images/icons/icons/action-buttons/load.svg" alt="Load Template">
->>>>>>> 9164efc7
                                 </div>
                             </div>
                             <div class="saved-templates-preview">
@@ -204,15 +168,9 @@
             </div>
             <div id="canvas">
                 <div class="canvas-actions">
-<<<<<<< HEAD
-                    <button id="export-pipeline" class="export-button" title="Export Pipeline">
-                        <img src="/static/images/icons/action-buttons/export.svg" alt="Export Pipeline">
-                    </button>
-=======
                 <button id="export-pipeline" class="export-button" title="Export Pipeline">
                         <img src="/static/images/icons/icons/action-buttons/export.svg" alt="Export Pipeline">
                 </button>
->>>>>>> 9164efc7
                 </div>
                 <div class="debug-mode-container" title="Enable to run partial pipelines for debugging" style="display: none;">
                     <input type="checkbox" id="debug-mode">
@@ -702,11 +660,7 @@
                     window.templateHandler.saveTemplateModal();
                 }
             });
-<<<<<<< HEAD
-            
-=======
-
->>>>>>> 9164efc7
+
             document.getElementById('load-template')?.addEventListener('click', () => {
                 if (window.templateHandler) {
                     window.templateHandler.showLoadTemplateModal();
@@ -718,41 +672,18 @@
                 if (window.templateHandler) {
                     const templates = window.templateHandler.loadSavedTemplates();
                     const templatesList = document.getElementById('recent-templates-list');
-<<<<<<< HEAD
-                    
+
                     if (!templatesList) return;
-                    
-=======
-
-                    if (!templatesList) return;
-
->>>>>>> 9164efc7
+
                     if (templates.length === 0) {
                         templatesList.innerHTML = '<p class="no-templates">No saved templates found</p>';
                         return;
                     }
-<<<<<<< HEAD
-                    
-=======
-
->>>>>>> 9164efc7
+
                     // Sort templates by creation date (newest first)
                     templates.sort((a, b) => {
                         return new Date(b.created_at || 0) - new Date(a.created_at || 0);
                     });
-<<<<<<< HEAD
-                    
-                    // Display only the 3 most recent templates
-                    const recentTemplates = templates.slice(0, 3);
-                    
-                    // Generate HTML for each template
-                    let templatesHtml = '';
-                    recentTemplates.forEach(template => {
-                        const date = template.created_at 
-                            ? new Date(template.created_at).toLocaleDateString() 
-                            : 'Unknown date';
-                            
-=======
 
                     // Display only the 3 most recent templates
                     const recentTemplates = templates.slice(0, 3);
@@ -764,7 +695,6 @@
                             ? new Date(template.created_at).toLocaleDateString()
                             : 'Unknown date';
 
->>>>>>> 9164efc7
                         templatesHtml += `
                             <div class="template-item" data-id="${template.id}">
                                 <div class="template-info">
@@ -777,36 +707,21 @@
                             </div>
                         `;
                     });
-<<<<<<< HEAD
-                    
+
                     templatesList.innerHTML = templatesHtml;
                 }
             };
-            
-=======
-
-                    templatesList.innerHTML = templatesHtml;
-                }
-            };
-
->>>>>>> 9164efc7
+
             // Helper function for HTML escaping
             window.escapeHtml = function(text) {
                 const div = document.createElement('div');
                 div.textContent = text;
                 return div.innerHTML;
             };
-<<<<<<< HEAD
-            
+
             // Initially populate recent templates
             setTimeout(populateRecentTemplates, 500);
-            
-=======
-
-            // Initially populate recent templates
-            setTimeout(populateRecentTemplates, 500);
-
->>>>>>> 9164efc7
+
             // Update recent templates whenever the templates tab is shown
             document.querySelector('.menu-item[data-menu="templates"]')?.addEventListener('click', () => {
                 setTimeout(populateRecentTemplates, 100);
