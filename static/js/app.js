document.addEventListener('DOMContentLoaded', () => {
    const menuItems = document.querySelectorAll('.menu-item');
    const subMenus = document.querySelectorAll('.sub-menu');
    const sidebar = document.getElementById('sidebar');
    const sidebarToggle = document.getElementById('sidebar-toggle');
    const themeOptions = document.querySelectorAll('.theme-option');
    const mainMenu = document.querySelector('.main-menu');
    const bgColorOptions = document.querySelectorAll('.bg-color-option');
    const canvas = document.getElementById('canvas');

    // Initialize dark mode
    const prefersDarkMode = window.matchMedia('(prefers-color-scheme: dark)').matches;
    const savedDarkMode = localStorage.getItem('darkMode') === 'true';
    const savedTheme = localStorage.getItem('theme') || 'system';

    // Set initial dark mode state
    if (savedDarkMode || (!localStorage.getItem('darkMode') && prefersDarkMode)) {
        document.body.classList.add('dark-mode');
        if (themeOptions) {
            themeOptions.forEach(option => {
                option.classList.remove('active');
                if (option.dataset.theme === 'dark') {
                    option.classList.add('active');
                }
            });
        }
    } else {
        if (themeOptions) {
            themeOptions.forEach(option => {
                option.classList.remove('active');
                if (option.dataset.theme === savedTheme) {
                    option.classList.add('active');
                }
            });
        }
    }

    // Handle theme option clicks
    if (themeOptions) {
        themeOptions.forEach(option => {
            option.addEventListener('click', () => {
                const theme = option.dataset.theme;

                // Remove active class from all options
                themeOptions.forEach(opt => opt.classList.remove('active'));

                // Add active class to clicked option
                option.classList.add('active');

                // Apply theme
                if (theme === 'dark') {
                    document.body.classList.add('dark-mode');
                    localStorage.setItem('darkMode', 'true');
                } else if (theme === 'light') {
                    document.body.classList.remove('dark-mode');
                    localStorage.setItem('darkMode', 'false');
                } else if (theme === 'system') {
                    if (prefersDarkMode) {
                        document.body.classList.add('dark-mode');
                    } else {
                        document.body.classList.remove('dark-mode');
                    }
                    localStorage.removeItem('darkMode');
                }

                localStorage.setItem('theme', theme);
            });
        });
    }

    // Handle sidebar toggle
    sidebarToggle.addEventListener('click', () => {
        sidebar.classList.toggle('expanded');
        // Close all sub-menus when collapsing sidebar
        if (!sidebar.classList.contains('expanded')) {
            subMenus.forEach(menu => menu.classList.remove('active'));
            menuItems.forEach(item => item.classList.remove('active'));
        }
        // Save sidebar state
        localStorage.setItem('sidebarExpanded', sidebar.classList.contains('expanded'));
    });

    // Initialize custom block handler
    const customBlockHandler = new CustomBlockHandler();

    // Connect create custom block button to show modal
    document.getElementById('create-custom-block-btn')?.addEventListener('click', () => {
        customBlockHandler.showModal();
    });

    const exportButton = document.getElementById('export-pipeline');
    exportButton.addEventListener('click', () => { // This is what used to cause exportPipeline to run twice
        exportPipeline()
    })

    // Handle menu item clicks
    menuItems.forEach(item => {
        // Skip the logout button
        if (item.id === 'logout-button') return;

        item.addEventListener('click', () => {
            const menuType = item.dataset.menu;

            // Hide all content sections
            document.querySelectorAll('.menu-content').forEach(content => {
                content.classList.remove('active');
            });

            // Show the selected content section
            const selectedContent = document.getElementById(`${menuType}-content`);
            if (selectedContent) {
                selectedContent.classList.add('active');

                // Add submenu-open class to sidebar and main-menu when not on main menu
                if (menuType !== 'main-menu') {
                    sidebar.classList.add('submenu-open');
                    mainMenu.classList.add('submenu-open');
                } else {
                    sidebar.classList.remove('submenu-open');
                    mainMenu.classList.remove('submenu-open');
                }
            }

            // Update active state of menu items
            menuItems.forEach(i => i.classList.remove('active'));
            item.classList.add('active');
        });
    });

    // Handle back button clicks
    document.querySelectorAll('.back-button').forEach(button => {
        button.addEventListener('click', () => {
            // Hide all content sections
            document.querySelectorAll('.menu-content').forEach(content => {
                content.classList.remove('active');
            });

            // Show main menu content
            document.getElementById('main-menu-content').classList.add('active');

            // Remove active state from all menu items
            menuItems.forEach(item => item.classList.remove('active'));

            // Remove submenu-open class
            sidebar.classList.remove('submenu-open');
            mainMenu.classList.remove('submenu-open');
        });
    });

    // Initialize with main menu content visible
    document.getElementById('main-menu-content').classList.add('active');

    menuItems.forEach(item => {
        item.addEventListener('click', (e) => {
            e.stopPropagation();

            // Ensure sidebar is expanded when clicking a menu item
            if (!sidebar.classList.contains('expanded')) {
                sidebar.classList.add('expanded');
                localStorage.setItem('sidebarExpanded', 'true');
            }

            // Remove active class from all menu items
            menuItems.forEach(mi => mi.classList.remove('active'));

            // Add active class to clicked menu item
            item.classList.add('active');

            const menuType = item.dataset.menu;
            const targetMenu = document.getElementById(`${menuType}-menu`);

            // Close all open sub-menus
            subMenus.forEach(menu => {
                if (menu.classList.contains('active')) {
                    menu.classList.remove('active');
                }
            });

            // Open selected sub-menu
            if (targetMenu) {
                targetMenu.classList.add('active');

                // Position the sub-menu properly
                const menuRect = mainMenu.getBoundingClientRect();
                targetMenu.style.top = `${menuRect.top}px`;

                // Adjust left position based on sidebar state
                if (sidebar.classList.contains('expanded')) {
                    targetMenu.style.left = `${menuRect.right + 10}px`;
                } else {
                    targetMenu.style.left = `${menuRect.left}px`;
                }
            }
        });
    });

    // Initialize canvas background color from localStorage
    const savedBgColor = localStorage.getItem('canvasBgColor') || 'default';
    canvas.setAttribute('data-bg-color', savedBgColor);

    // Set active class on the saved background color option
    if (bgColorOptions) {
        bgColorOptions.forEach(option => {
            option.classList.remove('active');
            if (option.dataset.color === savedBgColor) {
                option.classList.add('active');
            }
        });
    }

    // Handle background color option clicks
    if (bgColorOptions) {
        bgColorOptions.forEach(option => {
            option.addEventListener('click', () => {
                const color = option.dataset.color;

                // Remove active class from all options
                bgColorOptions.forEach(opt => opt.classList.remove('active'));

                // Add active class to clicked option
                option.classList.add('active');

                // Apply color to canvas
                canvas.setAttribute('data-bg-color', color);

                // Save color preference
                localStorage.setItem('canvasBgColor', color);
            });
        });
    }

    const connectionsContainer = document.getElementById('connections');
    const blockTemplates = document.querySelectorAll('.block-template');
    const searchInput = document.getElementById('block-search');
    let blockCounter = 1;
    // Make connections a global window property so it's accessible to template-handler.js
    window.connections = [];
    let draggedBlock = null;
    let draggingConnection = false;
    let tempConnection = null;
    let sourceNode = null;
    let hoveredInputNode = null;
    let selectedConnection = null;
    let isDraggingBlock = false;
    let dragOffset = { x: 0, y: 0 };

    // Add search functionality
    searchInput.addEventListener('input', (e) => {
        const searchTerm = e.target.value.toLowerCase();
        blockTemplates.forEach(template => {
            const blockName = template.querySelector('.block-drag-handle').textContent.toLowerCase();
            if (blockName.includes(searchTerm)) {
                template.style.display = 'flex';
            } else {
                template.style.display = 'none';
            }
        });
    });

    // Add new variables for canvas manipulation
    const canvasContainer = document.querySelector('.canvas-container');
    const zoomInBtn = document.getElementById('zoom-in');
    const zoomOutBtn = document.getElementById('zoom-out');
    const zoomFitBtn = document.getElementById('zoom-fit');
    const zoomLevelDisplay = document.querySelector('.zoom-level');

    let isPanning = false;
    let startPoint = { x: 0, y: 0 };
    let currentTranslate = { x: 0, y: 0 };
    let zoom = 1;
    const ZOOM_SPEED = 0.1;
    const MIN_ZOOM = 0.1;
    const MAX_ZOOM = 2;

    // Create a single block container for all blocks
    const blockContainer = document.createElement('div');
    blockContainer.className = 'block-container';
    canvasContainer.appendChild(blockContainer);

    // Add these utility functions at the top of the file
    function showToast(message, type = 'info', duration = 3000) {
        const toast = document.createElement('div');
        toast.className = `toast ${type}`;
        toast.innerHTML = message;
        document.getElementById('toast-container').appendChild(toast);

        setTimeout(() => {
            toast.style.opacity = '0';
            setTimeout(() => toast.remove(), 300);
        }, duration);
    }

    function showProgress(show = true, title = 'Processing...', status = 'Initializing...') {
        const modal = document.getElementById('progress-modal');
        if (show) {
            document.getElementById('progress-title').textContent = title;
            document.getElementById('progress-status').textContent = status;
            document.querySelector('.progress-fill').style.width = '0%';
            modal.style.display = 'flex';
        } else {
            modal.style.display = 'none';
        }
    }

    function updateProgress(percent, status) {
        document.querySelector('.progress-fill').style.width = `${percent}%`;
        if (status) {
            document.getElementById('progress-status').textContent = status;
        }
    }

    // Add pipeline validation function
    function validatePipeline() {
        // Check if there are any blocks at all
        const blocks = document.querySelectorAll('.block');

        // Check if there are any blocks at all
        if (blocks.length === 0) {
            return {
                valid: false,
                error: 'Pipeline is empty. Add some blocks first.'
            };
        }
        // If blocks are present, the pipeline is valid
        return {
            valid: true
        };
    }

    // Update the exportPipeline function
    async function exportPipeline() {
        console.log('Starting export process...');
        showProgress(true, 'Exporting Pipeline', 'Starting export process');

        try {
            // Validate the pipeline before exporting
            if (!validatePipeline()) {
                showProgress(false);
                return;
            }

            updateProgress(25, 'Collecting block configurations');

            try {
                // Get the block configurations and connections
                const blockConfigs = {};
                document.querySelectorAll('.block').forEach(block => {
                    const blockId = block.getAttribute('id');

                    const blockType = block.getAttribute('data-block-type');

                    // For custom blocks, include the full module path and class name
                    let finalBlockType = blockType;
                    if (blockType === 'custom') {
                        const className = block.getAttribute('data-class-name');

                        // Find module info from sessionStorage to get the full path
                        let moduleInfo = null;
                        try {
                            const customBlocks = JSON.parse(sessionStorage.getItem('customBlocks') || '[]');
                            const blockData = customBlocks.find(b => b.id === blockId || b.className === className);

                            moduleInfo = {
                                module: blockData.moduleInfo.module,
                                library: blockData.moduleInfo.library
                            };

                        } catch (e) {
                        console.warn('Error finding module info in sessionStorage:', e);
                        }
                            // Create a custom type identifier
                        const modulePath = moduleInfo.module;
                        finalBlockType = `custom_${modulePath}.${className}`;

                    }

                    // Generate configuration for this block
                    blockConfigs[blockId] = {
                        type: finalBlockType,
                        config: getBlockConfig(block)
                    };
                });

                // Format connections for the server
                const formattedConnections = window.connections.map(conn => {
                    // Create a basic connection object
                    const formattedConn = {
                        source: conn.source,
                        target: conn.target,
                        inputId: conn.inputId
                    };

                    // Add method-specific information if available
                    if (conn.sourceMethod) {
                        formattedConn.sourceMethod = conn.sourceMethod;
                    }

                    if (conn.targetMethod) {
                        formattedConn.targetMethod = conn.targetMethod;
                    }

                    if (conn.sourceNode) {
                        formattedConn.sourceNode = conn.sourceNode;
                    }

                    return formattedConn;
                });

                // Log the formatted connections for debugging
                console.log('Formatted connections for export:', formattedConnections);

                updateProgress(50, 'Sending pipeline data to server');
            // Call the export API
                const response = await fetch('/api/blocks/export', {
                    method: 'POST',
                    headers: {
                        'Content-Type': 'application/json'
                    },
                    body: JSON.stringify({
                        blocks: blockConfigs,
                        connections: formattedConnections,
                        output_file: 'generated_pipeline.py'
                    })
                });

                if (!response.ok) {
                    const errorData = await response.json();
                    throw new Error(errorData.error || 'Failed to export pipeline');
                }

                const result = await response.json();
                updateProgress(100, 'Export complete');

                // Create a modal to display the code
                const modal = document.createElement('div');
                modal.className = 'code-preview-modal';
                modal.innerHTML = `
                    <div class="code-preview-content">
                        <div class="code-preview-header">
                            <h3>Generated Python Code</h3>
                            <button class="close-button">&times;</button>
                        </div>
                        <pre class="code-preview-body">${escapeHtml(result.code)}</pre>
                        <div class="code-preview-footer">
                            <button class="copy-button">Copy to Clipboard</button>
                            <button class="save-button">Save as File</button>
                        </div>
                    </div>
                `;

                document.body.appendChild(modal);

                // Close modal when clicking the close button or outside the content
                const closeButton = modal.querySelector('.close-button');
                closeButton.addEventListener('click', () => {
                    document.body.removeChild(modal);
                });

                modal.addEventListener('click', (e) => {
                    if (e.target === modal) {
                        document.body.removeChild(modal);
                    }
                });

                // Copy to clipboard functionality
                const copyButton = modal.querySelector('.copy-button');
                copyButton.addEventListener('click', () => {
                    const codeText = result.code;
                    navigator.clipboard.writeText(codeText)
                        .then(() => {
                            showToast('Code copied to clipboard', 'success');
                        })
                        .catch(() => {
                            showToast('Failed to copy code', 'error');
                        });
                });

                // Save as file functionality
                const saveButton = modal.querySelector('.save-button');
                saveButton.addEventListener('click', () => {
                    const blob = new Blob([result.code], { type: 'text/plain' });
                    const url = URL.createObjectURL(blob);
                    const a = document.createElement('a');
                    a.href = url;
                    a.download = 'generated_pipeline.py';
                    document.body.appendChild(a);
                    a.click();
                    setTimeout(() => {
                        document.body.removeChild(a);
                        URL.revokeObjectURL(url);
                    }, 0);
                });

                updateProgress(100, 'Export complete');

                // Hide progress after a short delay
                setTimeout(() => {
                    showProgress(false);
                    showToast('Pipeline exported successfully', 'success');
                }, 1000);

                return result.code;
            } catch (error) {
                console.error('Export error:', error);
                showProgress(false);
                showToast(`Export failed: ${error.message}`, 'error');
                throw error;
            }
        } catch (error) {
            console.error('Export error:', error);
            showProgress(false);
            showToast(`Export failed: ${error.message}`, 'error');
        }
    }

    // Helper function to escape HTML
    function escapeHtml(text) {
        const div = document.createElement('div');
        div.textContent = text;
        return div.innerHTML;
    }

    // Update block processing function
    async function processBlock(block) {
        const blockId = block.id;
        const type = block.getAttribute('data-block-type');
        const isCustomBlock = type.startsWith('custom_');

        updateBlockStatus(block, 'processing');

        try {
            // Get the block configuration
            const config = getBlockConfig(block);

            // Add debug mode flag
            const debugMode = document.getElementById('debug-mode')?.checked || false;
            config.debug_mode = debugMode;

            // Special case for chat input to prevent overwriting
            if (type === 'query_input') {
                const messages = block.querySelector('.chat-messages');
                const lastMessage = messages.lastElementChild;
                if (lastMessage && lastMessage.classList.contains('user-message')) {
                    config.chat_input = lastMessage.textContent.trim();
                }
            }

            console.log(`Processing ${type} block:`, config);

            // Make API call to process the block
            const response = await fetch('/api/blocks/process', {
                method: 'POST',
                headers: {
                    'Content-Type': 'application/json'
                },
                body: JSON.stringify({
                    block_id: blockId,
                    type: isCustomBlock ? type.substring(7) : type, // Remove 'custom_' prefix if it's a custom block
                    config: config,
                    debug_mode: debugMode
                })
            });

            if (!response.ok) {
                throw new Error(`HTTP error! status: ${response.status}`);
            }

            const result = await response.json();

            if (result.status === 'error') {
                throw new Error(result.output || 'Unknown error');
            }

            console.log(`${type} block result:`, result);

            // Update block content based on result
            updateBlockContent(block, type, result);

            // Propagate data to connected blocks
            propagateData(block);

            updateBlockStatus(block, 'success');
            return result;
        } catch (error) {
            console.error(`Error processing ${type} block:`, error);
            updateBlockStatus(block, 'error', error.message);
            throw error;
        }
    }

    function updateBlockStatus(block, status) {
        const statusIndicator = block.querySelector('.status-indicator');
        if (statusIndicator) {
            statusIndicator.className = `status-indicator ${status}`;
        }

        const statusText = block.querySelector('.status');
        if (statusText) {
            statusText.textContent = status === 'success' ? 'Ready' : 'Error';
        }
    }

    function splitTextIntoChunks(text, size) {
        const chunks = [];
        for (let i = 0; i < text.length; i += size) {
            chunks.push(text.slice(i, i + size));
        }
        return chunks;
    }

    function propagateData(sourceBlock) {
        // Get the source block ID and type
        const sourceId = sourceBlock.id;
        const sourceType = sourceBlock.getAttribute('data-block-type');

        console.log(`Propagating data from ${sourceType} block (${sourceId})`);

        // Find all connections where this block is the source
        const outgoingConnections = window.connections.filter(conn => conn.source === sourceId);

        if (outgoingConnections.length === 0) {
            console.log(`No outgoing connections from ${sourceId}`);
            return;
        }

        console.log(`Found ${outgoingConnections.length} outgoing connections from ${sourceId}`);

        // Get the output data from this block
        let outputData;
        try {
            outputData = JSON.parse(sourceBlock.dataset.output);
            console.log(`Output data from ${sourceId}:`, outputData);
        } catch (e) {
            console.error(`Error parsing output data from ${sourceId}:`, e);
            return;
        }

        // Check if the output is valid
        if (!outputData || outputData.status === 'error') {
            console.warn(`Invalid or error output from ${sourceId}, skipping propagation`);
            return;
        }

        // Special handling for query_input blocks to ensure query persistence
        if (sourceType === 'query_input' && outputData.query) {
            // Store the query in a more permanent way
            sourceBlock.setAttribute('data-last-query', outputData.query);
            console.log(`Stored persistent query: ${outputData.query}`);
        }

        // Process each connected block
        for (const connection of outgoingConnections) {
            const targetId = connection.target;
            const targetBlock = document.getElementById(targetId);

            if (!targetBlock) {
                console.warn(`Target block ${targetId} not found`);
                continue;
            }

            const targetType = targetBlock.getAttribute('data-block-type');
            console.log(`Propagating to ${targetType} block (${targetId})`);

            // Automatically process the target block with a small delay to allow UI updates
            setTimeout(() => {
                console.log(`Processing connected block ${targetType} (${targetId})`);
                processBlock(targetBlock)
                    .then(result => {
                        console.log(`Successfully processed connected block ${targetId}`, result);
                    })
                    .catch(err => {
                        console.error(`Error processing connected block ${targetId}:`, err);
                    });
            }, 100);
        }
    }

    // Block template drag functionality
    blockTemplates.forEach(template => {
        template.addEventListener('dragstart', (e) => {
            e.dataTransfer.setData('text/plain', template.getAttribute('data-block-type'));
        });
    });

    // Canvas drag and drop handling
    canvas.addEventListener('dragover', (e) => {
        e.preventDefault();
        e.dataTransfer.dropEffect = 'move';
    });

    canvas.addEventListener('drop', (e) => {
        e.preventDefault();
        const blockType = e.dataTransfer.getData('text/plain');
        if (blockType) {
            // Get the canvas rectangle
            const rect = canvas.getBoundingClientRect();

            // Calculate position in canvas coordinates, accounting for zoom and transform
            // This is the key calculation that ensures accuracy at any zoom level
            const x = (e.clientX - rect.left - currentTranslate.x) / zoom;
            const y = (e.clientY - rect.top - currentTranslate.y) / zoom;

            if (blockType === 'custom') {
                // This is a custom block, retrieve the additional data
                const blockId = e.dataTransfer.getData('blockId');
                const className = e.dataTransfer.getData('className');
                const inputNodes = JSON.parse(e.dataTransfer.getData('inputNodes') || '[]');
                const outputNodes = JSON.parse(e.dataTransfer.getData('outputNodes') || '[]');

                console.log(`Creating custom block from drag with ID ${blockId} and class ${className}`);

                // Create a canvas instance of the block with original blockId as reference
                // This ensures we preserve the methods associated with this specific block
                const newBlockId = `${blockId}-canvas-${Date.now()}`;

                // Log the original block ID to help with debugging
                console.log(`Using original block ID ${blockId} as reference for methods`);

                const newBlock = createCustomBlock(className, inputNodes, outputNodes, newBlockId, blockId);

                // Position the block
                newBlock.style.transform = `translate(${snapToGrid(x)}px, ${snapToGrid(y)}px)`;

                // Ensure proper styling is applied
                if (!newBlock.classList.contains('custom-block')) {
                    newBlock.classList.add('custom-block');
                }

                setupCustomBlock(newBlock)

                // Add to canvas
                blockContainer.appendChild(newBlock);
            } else {
                // Regular block
                createBlock(blockType, x, y);
            }
        }
    });

    // Optimize throttle function with requestAnimationFrame
    function throttle(func, limit) {
        let waiting = false;
        return function (...args) {
            if (!waiting) {
                waiting = true;
                requestAnimationFrame(() => {
                    func.apply(this, args);
                    waiting = false;
                });
            }
        };
    }

    // Canvas pan functionality
    canvas.addEventListener('mousedown', (e) => {
        if (e.button === 0 && !e.target.closest('select')) { // Left mouse button only
            isPanning = true;
            canvas.classList.add('grabbing');
            startPoint = {
                x: e.clientX - currentTranslate.x,
                y: e.clientY - currentTranslate.y
            };
            // Clear any text selection
            window.getSelection().removeAllRanges();
            e.preventDefault();
            e.stopPropagation();
        }
    });

    // Add grid snapping function
    function snapToGrid(value) {
        const gridSize = 40; // Match the CSS grid size
        return Math.round(value / gridSize) * gridSize;
    }

    // Update mousemove handler for block dragging
    document.addEventListener('mousemove', (e) => {
        if (isPanning) {
            currentTranslate = {
                x: e.clientX - startPoint.x,
                y: e.clientY - startPoint.y
            };
            updateCanvasTransform();
            e.preventDefault();
        }

        if (isDraggingBlock && draggedBlock) {
            const rect = canvas.getBoundingClientRect();

            // Calculate position relative to canvas, correctly accounting for zoom and pan
            // This calculation ensures the block stays under the cursor at any zoom level
            const x = (e.clientX - rect.left - currentTranslate.x) / zoom - dragOffset.x;
            const y = (e.clientY - rect.top - currentTranslate.y) / zoom - dragOffset.y;

            draggedBlock.style.transform = `translate(${snapToGrid(x)}px, ${snapToGrid(y)}px)`;
            // IMPORTANT: Update connections in real-time during dragging
            updateConnections();
            e.preventDefault();
        }

        if (draggingConnection && tempConnection && sourceNode) {
            const canvasRect = canvas.getBoundingClientRect();

            // IMPROVED: Calculate more accurately using node center
            const sourceRect = sourceNode.getBoundingClientRect();
            const sourceCenterX = sourceRect.left + (sourceRect.width / 2);
            const sourceCenterY = sourceRect.top + (sourceRect.height / 2);

            // Calculate connection points accounting for canvas transform
            const x1 = ((sourceRect.left - canvasRect.left) / zoom) - (currentTranslate.x / zoom) + sourceNode.offsetWidth/2;
            const y1 = ((sourceRect.top - canvasRect.top) / zoom) - (currentTranslate.y / zoom) + sourceNode.offsetHeight/2;
            const x2 = ((e.clientX - canvasRect.left) / zoom) - (currentTranslate.x / zoom);
            const y2 = ((e.clientY - canvasRect.top) / zoom) - (currentTranslate.y / zoom);

            tempConnection.setAttribute('x1', x1);
            tempConnection.setAttribute('y1', y1);
            tempConnection.setAttribute('x2', x2);
            tempConnection.setAttribute('y2', y2);

            // Check for input nodes under mouse
            const elemUnderMouse = document.elementFromPoint(e.clientX, e.clientY);
            if (elemUnderMouse && elemUnderMouse.classList.contains('input-node')) {
                const sourceBlock = sourceNode.closest('.block');
                const targetBlock = elemUnderMouse.closest('.block');
                if (sourceBlock && targetBlock && sourceBlock !== targetBlock) {
                    if (hoveredInputNode && hoveredInputNode !== elemUnderMouse) {
                        hoveredInputNode.classList.remove('input-node-hover');
                    }
                    hoveredInputNode = elemUnderMouse;
                    hoveredInputNode.classList.add('input-node-hover');

                    // Add hover effect to connection
                    tempConnection.classList.add('connection-hover');
                }
            } else if (hoveredInputNode) {
                hoveredInputNode.classList.remove('input-node-hover');
                hoveredInputNode = null;
                tempConnection.classList.remove('connection-hover');
            }
        }
    });

    // Update mouseup handler for better connection handling
    document.addEventListener('mouseup', (e) => {
        if (isPanning) {
            isPanning = false;
            canvas.classList.remove('grabbing');
        }

        if (isDraggingBlock) {
            isDraggingBlock = false;
            if (draggedBlock) {
                draggedBlock.style.zIndex = '1';
                draggedBlock = null;
            }
        }

        if (draggingConnection) {
            // Get the element under the mouse - be more thorough in checking for input nodes
            let elemUnderMouse = document.elementFromPoint(e.clientX, e.clientY);

            // Search up for an input-node parent if element is a child of input-node
            let inputNodeFound = null;
            let currentElem = elemUnderMouse;

            // Check if it's directly an input-node or traverse up to find one
            while (currentElem && !inputNodeFound) {
                if (currentElem.classList && currentElem.classList.contains('input-node')) {
                    inputNodeFound = currentElem;
                    break;
                }
                // Try to find within node-label or tooltip-container which are children of input-node
                if (currentElem.parentElement) {
                    const parent = currentElem.parentElement;
                    if (parent.classList && parent.classList.contains('input-node')) {
                        inputNodeFound = parent;
                        break;
                    }
                    // Check for tooltip-container parent
                    if (parent.classList && parent.classList.contains('tooltip-container') &&
                        parent.parentElement && parent.parentElement.classList.contains('input-node')) {
                        inputNodeFound = parent.parentElement;
                        break;
                    }
                }
                currentElem = currentElem.parentElement;
            }

            // If we found an input node and have a source node, create the connection
            if (inputNodeFound && sourceNode) {
                const sourceBlock = sourceNode.closest('.block');
                const targetBlock = inputNodeFound.closest('.block');

                if (sourceBlock && targetBlock && sourceBlock !== targetBlock) {
                    const inputId = inputNodeFound.getAttribute('data-input');
                    if (inputId) {
                        removeConnectionsToInput(targetBlock.id, inputId);
                        createConnection(sourceBlock, targetBlock, inputId);
                        console.log(`Created connection from ${sourceBlock.id} to ${targetBlock.id}:${inputId}`);
                    }
                }
            }

            if (hoveredInputNode) {
                hoveredInputNode.classList.remove('input-node-hover');
            }

            draggingConnection = false;
            sourceNode = null;
            hoveredInputNode = null;
            if (tempConnection) {
                tempConnection.remove();
                tempConnection = null;
            }
        }
    });

    function deleteBlock(block) {
        window.connections = window.connections.filter(conn => {
            if (conn.source === block.id || conn.target === block.id) {
                const targetBlock = document.getElementById(conn.target);
                if (targetBlock && targetBlock.getAttribute('data-block-type') === 'display') {
                    const display = targetBlock.querySelector('.output-display');
                    display.textContent = 'No input';
                }
                return false;
            }
            return true;
        });
        updateConnections();
        block.remove();
    }

    function removeConnectionsToInput(targetBlockId, inputId) {
        window.connections = window.connections.filter(conn => {
            if (conn.target === targetBlockId && conn.inputId === inputId) {
                const targetBlock = document.getElementById(targetBlockId);
                if (targetBlock && targetBlock.getAttribute('data-block-type') === 'display') {
                    const display = targetBlock.querySelector('.output-display');
                    display.textContent = 'No input';
                }
                return false;
            }
            return true;
        });
        updateConnections();
    }

    function createConnection(source, target, inputId, options = {}) {
        // Ensure source and target blocks have properly positioned nodes
        if (typeof updateBlockNodesForMethods === 'function') {
            updateBlockNodesForMethods(source);
            updateBlockNodesForMethods(target);
        }

        const connection = {
            source: source.id,
            target: target.id,
            inputId: inputId
        };

        // Store additional information for method nodes
        // First check if explicit nodes were provided in options
        if (options && options.sourceNode) {
            // Use the provided source node
            const outputId = options.sourceNode.getAttribute('data-output');
            if (outputId && outputId.includes('_output')) {
                const methodName = outputId.split('_')[0];
                connection.sourceMethod = methodName;
                connection.sourceNode = outputId;
                console.log(`Source method from options: ${methodName}, Source node: ${outputId}`);
            }
        }
        // Otherwise use the global sourceNode
        else if (sourceNode && sourceNode.getAttribute('data-output')) {
            const outputId = sourceNode.getAttribute('data-output');
            // Check if this is a method-specific output node
            if (outputId && outputId.includes('_output')) {
                const methodName = outputId.split('_')[0];
                connection.sourceMethod = methodName;
                connection.sourceNode = outputId;
                console.log(`Source method: ${methodName}, Source node: ${outputId}`);
            }
        }

        // Check if this is a method-specific input node
        if (inputId && inputId.includes('_input')) {
            const methodName = inputId.split('_')[0];
            connection.targetMethod = methodName;
            console.log(`Target method: ${methodName}, Target input: ${inputId}`);
        }

        // Log the complete connection object for debugging
        console.log('Creating connection:', connection);

        // Before adding the connection, make sure we remove any existing
        // connections to the same target input
        removeConnectionsToInput(target.id, inputId);

        window.connections.push(connection);

        // Save to sessionStorage
        try {
            sessionStorage.setItem('connections', JSON.stringify(connections));
        } catch (err) {
            console.warn('Error saving connections to sessionStorage:', err);
        }

        updateConnections();
        processBlock(target);
        
        return connection;
    }

    // Zoom controls
    zoomInBtn.addEventListener('click', () => {
        zoom = Math.min(zoom + ZOOM_SPEED, MAX_ZOOM);
        updateCanvasTransform();
    });

    zoomOutBtn.addEventListener('click', () => {
        zoom = Math.max(zoom - ZOOM_SPEED, MIN_ZOOM);
        updateCanvasTransform();
    });

    zoomFitBtn.addEventListener('click', () => {
        zoom = 1;
        currentTranslate = { x: 0, y: 0 };
        updateCanvasTransform();
    });

    // Mouse wheel zoom
    canvas.addEventListener('wheel', (e) => {
        if (e.ctrlKey) {
            e.preventDefault();
            const delta = e.deltaY > 0 ? -ZOOM_SPEED : ZOOM_SPEED;
            const oldZoom = zoom;
            zoom = Math.max(MIN_ZOOM, Math.min(MAX_ZOOM, zoom + delta));

            // Zoom towards mouse position
            const rect = canvas.getBoundingClientRect();
            const mouseX = e.clientX - rect.left;
            const mouseY = e.clientY - rect.top;

            currentTranslate.x += mouseX * (1 - zoom/oldZoom);
            currentTranslate.y += mouseY * (1 - zoom/oldZoom);

            updateCanvasTransform();
        }
    });

<<<<<<< HEAD
=======
    // Update the createBlock function
    function createBlock(type, x, y) {
        const template = document.querySelector(`.block-template[data-block-type="${type}"]`);
        if (!template) return;

        const block = template.cloneNode(true);
        block.classList.remove('block-template');
        block.classList.add('block');
        block.id = `block-${blockCounter++}`;

        // Add delete button
        const deleteButton = document.createElement('div');
        deleteButton.className = 'delete-button';
        deleteButton.innerHTML = '×';
        deleteButton.addEventListener('click', (e) => {
            e.stopPropagation();
            deleteBlock(block);
        });
        block.appendChild(deleteButton);

        // Position the block
        block.style.transform = `translate(${snapToGrid(x)}px, ${snapToGrid(y)}px)`;

        // Make block draggable
        const dragHandle = block.querySelector('.block-drag-handle');
        if (dragHandle) {
            dragHandle.addEventListener('mousedown', (e) => {
                if (e.button !== 0) return; // Only left mouse button
                isDraggingBlock = true;
                draggedBlock = block;

                // Calculate offset from the mouse to the block's top-left corner
                // This is critical for the block to stay at the correct position relative to cursor
                const rect = block.getBoundingClientRect();
                const canvasRect = canvas.getBoundingClientRect();

                // Get the block's transform to find its real position
                const transform = window.getComputedStyle(block).transform;
                const matrix = new DOMMatrixReadOnly(transform);
                const blockX = matrix.m41;
                const blockY = matrix.m42;

                // Get mouse position in canvas coordinates
                const mouseX = (e.clientX - canvasRect.left - currentTranslate.x) / zoom;
                const mouseY = (e.clientY - canvasRect.top - currentTranslate.y) / zoom;

                // Calculate offset between mouse and block origin
                dragOffset.x = mouseX - blockX;
                dragOffset.y = mouseY - blockY;

                block.style.zIndex = '1000';
                e.preventDefault();
                e.stopPropagation();
            });
        }

        // Add connection handling
        const outputNode = block.querySelector('.output-node');
        const inputNodes = block.querySelectorAll('.input-node');

        if (outputNode) {
            outputNode.addEventListener('mousedown', (e) => {
                e.stopPropagation();
                e.preventDefault();
                draggingConnection = true;
                sourceNode = outputNode;

                const nodeRect = outputNode.getBoundingClientRect();
                const canvasRect = canvas.getBoundingClientRect();

                // Calculate node center in ABSOLUTE document coordinates
                const nodeCenterX = nodeRect.left + (nodeRect.width / 2);
                const nodeCenterY = nodeRect.top + (nodeRect.height / 2);

                // Convert to SVG coordinates with zoom compensation
                const x1 = ((nodeCenterX - canvasRect.left) / zoom) - (currentTranslate.x / zoom);
                const y1 = ((nodeCenterY - canvasRect.top) / zoom) - (currentTranslate.y / zoom);

                tempConnection = document.createElementNS('http://www.w3.org/2000/svg', 'line');
                tempConnection.setAttribute('x1', x1);
                tempConnection.setAttribute('y1', y1);
                tempConnection.setAttribute('x2', x1);
                tempConnection.setAttribute('y2', y1);
                tempConnection.setAttribute('class', 'connection-line dragging');
                connectionsContainer.appendChild(tempConnection);
            });
        }

        inputNodes.forEach(inputNode => {
            inputNode.addEventListener('mousedown', (e) => {
                e.stopPropagation();
            });

            inputNode.addEventListener('mouseover', (e) => {
                if (draggingConnection && sourceNode) {
                    const sourceBlock = sourceNode.closest('.block');
                    const targetBlock = inputNode.closest('.block');
                    if (sourceBlock && targetBlock && sourceBlock !== targetBlock) {
                        hoveredInputNode = inputNode;
                        inputNode.classList.add('input-node-hover');
                        // Add an effect to better visualize the potential connection
                        if (tempConnection) {
                            tempConnection.classList.add('connection-hover');
                        }
                        e.stopPropagation();
                    }
                }
            });

            inputNode.addEventListener('mouseout', (e) => {
                if (hoveredInputNode === inputNode) {
                    hoveredInputNode = null;
                    inputNode.classList.remove('input-node-hover');
                    // Remove the connection hover effect
                    if (tempConnection) {
                        tempConnection.classList.remove('connection-hover');
                    }
                    e.stopPropagation();
                }
            });
        });

        // Handle file input changes
        const fileInput = block.querySelector('.file-input');
        if (fileInput) {
            fileInput.addEventListener('change', () => {
                processBlock(block);
            });
            fileInput.addEventListener('mousedown', (e) => {
                e.stopPropagation();
            });
        }

        // Handle number input changes
        const numberInputs = block.querySelectorAll('input[type="number"]');
        numberInputs.forEach(input => {
            input.addEventListener('change', () => {
                processBlock(block);
            });
            input.addEventListener('mousedown', (e) => {
                e.stopPropagation();
            });
        });

        // Add to canvas
        blockContainer.appendChild(block);

        // Initialize block based on type
        initializeBlock(block, type);

        return block;
    }

    function initializeBlock(block, type) {
        switch (type) {
            case 'query_input':
                const queryInterface = block.querySelector('.chat-interface');
                if (queryInterface) {
                    const input = queryInterface.querySelector('input');
                    const sendButton = queryInterface.querySelector('button');
                    const messages = queryInterface.querySelector('.chat-messages');

                    // Initialize query history if not already present
                    if (!block.hasAttribute('data-query-history')) {
                        block.setAttribute('data-query-history', JSON.stringify([]));
                    }

                    // Function to update the messages display
                    const updateMessagesDisplay = () => {
                        try {
                            const queryHistory = JSON.parse(block.getAttribute('data-query-history') || '[]');
                            messages.innerHTML = '';

                            queryHistory.forEach((query, index) => {
                                const messageDiv = document.createElement('div');
                                messageDiv.className = 'message';
                                messageDiv.textContent = query;
                                messageDiv.setAttribute('data-index', index);

                                // Add delete button
                                const deleteBtn = document.createElement('span');
                                deleteBtn.className = 'delete-message';
                                deleteBtn.innerHTML = '&times;';
                                deleteBtn.onclick = (e) => {
                                    e.stopPropagation();
                                    // Remove this query from history
                                    queryHistory.splice(index, 1);
                                    block.setAttribute('data-query-history', JSON.stringify(queryHistory));

                                    // Update the current query to the last one in history
                                    const lastQuery = queryHistory[queryHistory.length - 1] || '';
                                    const outputData = {
                                        status: 'success',
                                        output: "Query received",
                                        query: lastQuery,
                                        block_id: block.id
                                    };
                                    block.dataset.output = JSON.stringify(outputData);

                                    // Update display and propagate changes
                                    updateMessagesDisplay();
                                    propagateData(block);
                                };

                                // Make message clickable to select it
                                messageDiv.onclick = () => {
                                    // Set this as the current query
                                    const outputData = {
                                        status: 'success',
                                        output: "Query received",
                                        query: query,
                                        block_id: block.id
                                    };
                                    block.dataset.output = JSON.stringify(outputData);

                                    // Highlight this message
                                    document.querySelectorAll('.message.selected').forEach(el => {
                                        el.classList.remove('selected');
                                    });
                                    messageDiv.classList.add('selected');

                                    // Propagate this query
                                    propagateData(block);
                                };

                                messageDiv.appendChild(deleteBtn);
                                messages.appendChild(messageDiv);
                            });

                            // Scroll to bottom
                            messages.scrollTop = messages.scrollHeight;
                        } catch (e) {
                            console.error('Error updating messages display:', e);
                        }
                    };

                    // Initial display update
                    updateMessagesDisplay();

                    const sendMessage = () => {
                        const text = input.value.trim();
                        if (text) {
                            try {
                                // Add to query history
                                const queryHistory = JSON.parse(block.getAttribute('data-query-history') || '[]');
                                queryHistory.push(text);
                                block.setAttribute('data-query-history', JSON.stringify(queryHistory));

                                // Clear input
                                input.value = '';

                                // Update the output data with the new query
                                const outputData = {
                                    status: 'success',
                                    output: "Query received",
                                    query: text,
                                    block_id: block.id
                                };
                                block.dataset.output = JSON.stringify(outputData);

                                // Update display and propagate
                                updateMessagesDisplay();
                                propagateData(block);
                            } catch (e) {
                                console.error('Error sending message:', e);
                            }
                        }
                    };

                    sendButton.onclick = sendMessage;
                    input.onkeypress = (e) => {
                        if (e.key === 'Enter') sendMessage();
                    };
                }
                break;

            case 'rag_prompt':
                const ragInterface = block.querySelector('.chat-interface');
                if (ragInterface) {
                    const input = ragInterface.querySelector('input');
                    const sendButton = ragInterface.querySelector('button');
                    const messages = ragInterface.querySelector('.chat-messages');

                    const sendMessage = () => {
                        const text = input.value.trim();
                        if (text) {
                            messages.innerHTML += `<div class="message">${text}</div>`;
                            input.value = '';
                            messages.scrollTop = messages.scrollHeight;

                            // Store the message in the block's data and propagate
                            block.dataset.output = text;
                            propagateData(block);
                        }
                    };

                    sendButton.onclick = sendMessage;
                    input.onkeypress = (e) => {
                        if (e.key === 'Enter') sendMessage();
                    };
                }
                break;

            case 'ai_model':
                config.model = block.querySelector('.model-selector').value;
                config.temperature = parseFloat(block.querySelector('.temperature').value);
                config.prompt = block.querySelector('.prompt-template').value;

                // Get query from connected query input block
                const queryConnection = window.connections.find(conn =>
                    conn.target === block.id && conn.inputId === 'Query'
                );
                if (queryConnection) {
                    const queryBlock = document.getElementById(queryConnection.source);
                    if (queryBlock) {
                        const queryText = queryBlock.dataset.output;
                        config.prompt = config.prompt.replace('{query}', queryText || '');
                    }
                }

                // Get context from connected vector store or ranking block
                const contextConnection = window.connections.find(conn =>
                    conn.target === block.id && conn.inputId === 'Context'
                );
                if (contextConnection) {
                    const contextBlock = document.getElementById(contextConnection.source);
                    if (contextBlock) {
                        try {
                            const contextData = JSON.parse(contextBlock.dataset.output);
                            config.prompt = config.prompt.replace('{context}', contextData.context || '');
                        } catch (e) {
                            config.prompt = config.prompt.replace('{context}', contextBlock.dataset.output || '');
                        }
                    }
                }
                break;
        }
    }

>>>>>>> 8e67aa45
    // Revert to the original approach that worked for normal blocks
    function updateConnections() {
        const connectionsContainer = document.getElementById('connections');
        connectionsContainer.innerHTML = '';

        window.connections.forEach(connection => {
            const sourceBlock = document.getElementById(connection.source);
            const targetBlock = document.getElementById(connection.target);

            if (!sourceBlock || !targetBlock) {
                return;
            }

            // Determine output node based on the connection source node if available
            let outputNode;
            if (connection.sourceNode) {
                // Use the specified source node
                outputNode = sourceBlock.querySelector(`.output-node[data-output="${connection.sourceNode}"]`);
            } else if (connection.sourceMethod) {
                // Try to find by method
                outputNode = sourceBlock.querySelector(`.output-node[data-output="${connection.sourceMethod}_output"]`);
            } else {
                // Default to the first output node
                outputNode = sourceBlock.querySelector('.output-node');
            }

            if (!outputNode) {
                return;
            }

            // Determine input node from connection inputId
            let inputNode;
            if (connection.inputId) {
                inputNode = targetBlock.querySelector(`.input-node[data-input="${connection.inputId}"]`);
            }

            if (!inputNode) {
                // Fallback to first input node if we couldn't find a matching one
                inputNode = targetBlock.querySelector('.input-node');
            }

            if (!inputNode) {
                return;
            }

            const svgLine = document.createElementNS('http://www.w3.org/2000/svg', 'path');

            // Get positions of nodes
            const outputRect = outputNode.getBoundingClientRect();
            const inputRect = inputNode.getBoundingClientRect();
            const canvasRect = canvas.getBoundingClientRect();

            // Calculate positions
            const x1 = ((outputRect.right - canvasRect.left) / zoom) - (currentTranslate.x / zoom);
            const y1 = ((outputRect.top + outputRect.height/2 - canvasRect.top) / zoom) - (currentTranslate.y / zoom);
            const x2 = ((inputRect.left - canvasRect.left) / zoom) - (currentTranslate.x / zoom);
            const y2 = ((inputRect.top + inputRect.height/2 - canvasRect.top) / zoom) - (currentTranslate.y / zoom);

            // Use straight line instead of curve
            const d = `M ${x1} ${y1} L ${x2} ${y2}`;

            svgLine.setAttribute('d', d);
            svgLine.setAttribute('class', 'connection-line');
            svgLine.setAttribute('data-source', connection.source);
            svgLine.setAttribute('data-target', connection.target);

            // Store original connection data for later reference
            svgLine.dataset.connection = JSON.stringify(connection);

            connectionsContainer.appendChild(svgLine);

            // Add delete button on hover
            svgLine.addEventListener('mouseover', () => {
                const deleteBtn = document.createElement('div');
                deleteBtn.className = 'connection-delete-btn';
                deleteBtn.innerHTML = '×';
                deleteBtn.style.position = 'absolute';

                // Position the delete button at the middle of the curve
                const midX = (x1 + x2) / 2;
                const midY = (y1 + y2) / 2;

                deleteBtn.style.left = `${midX}px`;
                deleteBtn.style.top = `${midY}px`;

                deleteBtn.addEventListener('click', () => {
                    // Remove the connection
                    window.connections = connections.filter(c =>
                        !(c.source === connection.source &&
                          c.target === connection.target &&
                          c.inputId === connection.inputId)
                    );

                    // Save to sessionStorage
                    try {
                        sessionStorage.setItem('connections', JSON.stringify(connections));
                    } catch (err) {
                        console.warn('Error saving connections to sessionStorage:', err);
                    }

                    // Update the visual connections
                    updateConnections();

                    // Remove the delete button
                    deleteBtn.remove();
                });

                canvas.appendChild(deleteBtn);

                // Remove the button when mouse leaves the connection
                svgLine.addEventListener('mouseout', () => {
                    setTimeout(() => {
                        if (document.querySelector(':hover') !== deleteBtn) {
                            deleteBtn.remove();
                        }
                    }, 50);
                });

                deleteBtn.addEventListener('mouseout', () => {
                    setTimeout(() => {
                        if (document.querySelector(':hover') !== svgLine) {
                            deleteBtn.remove();
                        }
                    }, 50);
                });
            });
        });
    }

    // Update the canvas transform function
    function updateCanvasTransform() {
        canvasContainer.style.transform = `translate(${currentTranslate.x}px, ${currentTranslate.y}px) scale(${zoom})`;
        zoomLevelDisplay.textContent = `${Math.round(zoom * 100)}%`;
        updateConnections();

        // Update miniature map viewport
        const miniMap = document.querySelector('.mini-map');
        const miniMapViewport = document.querySelector('.mini-map-viewport');
        const miniMapSVG = document.querySelector('.mini-map-svg');
        if (miniMap && miniMapViewport && miniMapSVG) {
            const canvasWidth = 10000; // Total canvas width
            const canvasHeight = 10000; // Total canvas height
            const viewportWidth = window.innerWidth;
            const viewportHeight = window.innerHeight;

            // Calculate the scale factor for the miniature map
            const scaleX = miniMap.offsetWidth / canvasWidth;
            const scaleY = miniMap.offsetHeight / canvasHeight;

            // Calculate the viewport position and size in the miniature map
            let viewportX = (-currentTranslate.x / zoom) * scaleX;
            let viewportY = (-currentTranslate.y / zoom) * scaleY;
            let viewportWidthScaled = (viewportWidth / zoom) * scaleX;
            let viewportHeightScaled = (viewportHeight / zoom) * scaleY;

            // Clamp the viewport rectangle so it always stays visible in the mini-map
            if (viewportX < 0) viewportX = 0;
            if (viewportY < 0) viewportY = 0;
            if (viewportX + viewportWidthScaled > miniMap.offsetWidth) viewportX = miniMap.offsetWidth - viewportWidthScaled;
            if (viewportY + viewportHeightScaled > miniMap.offsetHeight) viewportY = miniMap.offsetHeight - viewportHeightScaled;
            // Prevent negative width/height
            if (viewportWidthScaled > miniMap.offsetWidth) {
                viewportX = 0;
                viewportWidthScaled = miniMap.offsetWidth;
            }
            if (viewportHeightScaled > miniMap.offsetHeight) {
                viewportY = 0;
                viewportHeightScaled = miniMap.offsetHeight;
            }
            // Clamp again in case of overflows
            if (viewportX < 0) viewportX = 0;
            if (viewportY < 0) viewportY = 0;

            // Update the viewport rectangle
            miniMapViewport.style.left = `${viewportX}px`;
            miniMapViewport.style.top = `${viewportY}px`;
            miniMapViewport.style.width = `${viewportWidthScaled}px`;
            miniMapViewport.style.height = `${viewportHeightScaled}px`;

            // Render live SVG preview of blocks and connections
            miniMapSVG.innerHTML = '';
            // Draw connections
            connections.forEach(conn => {
                const sourceBlock = document.getElementById(conn.source);
                const targetBlock = document.getElementById(conn.target);
                if (!sourceBlock || !targetBlock) return;
                // Get block positions
                const getBlockCenter = block => {
                    const transform = block.style.transform;
                    const match = /translate\(([-\d.]+)px,\s*([\-\d.]+)px\)/.exec(transform);
                    if (match) {
                        const blockX = parseFloat(match[1]);
                        const blockY = parseFloat(match[2]);
                        // Center of block (approximate)
                        return {
                            x: (blockX + block.offsetWidth / 2) * scaleX,
                            y: (blockY + block.offsetHeight / 2) * scaleY
                        };
                    }
                    return null;
                };
                const src = getBlockCenter(sourceBlock);
                const tgt = getBlockCenter(targetBlock);
                if (src && tgt) {
                    const line = document.createElementNS('http://www.w3.org/2000/svg', 'line');
                    line.setAttribute('x1', src.x);
                    line.setAttribute('y1', src.y);
                    line.setAttribute('x2', tgt.x);
                    line.setAttribute('y2', tgt.y);
                    line.setAttribute('stroke', '#888');
                    line.setAttribute('stroke-width', '1.5');
                    line.setAttribute('opacity', '0.7');
                    miniMapSVG.appendChild(line);
                }
            });
            // Draw blocks
            const blocks = blockContainer.querySelectorAll('.block');
            blocks.forEach(block => {
                const transform = block.style.transform;
                const match = /translate\(([-\d.]+)px,\s*([\-\d.]+)px\)/.exec(transform);
                if (match) {
                    const blockX = parseFloat(match[1]);
                    const blockY = parseFloat(match[2]);
                    const miniX = blockX * scaleX;
                    const miniY = blockY * scaleY;
                    const w = Math.max(8, block.offsetWidth * scaleX);
                    const h = Math.max(8, block.offsetHeight * scaleY);
                    const rect = document.createElementNS('http://www.w3.org/2000/svg', 'rect');
                    rect.setAttribute('x', miniX);
                    rect.setAttribute('y', miniY);
                    rect.setAttribute('width', w);
                    rect.setAttribute('height', h);
                    rect.setAttribute('rx', 2);
                    rect.setAttribute('fill', '#00a67e');
                    rect.setAttribute('stroke', '#fff');
                    rect.setAttribute('stroke-width', '1');
                    rect.setAttribute('opacity', '0.85');
                    miniMapSVG.appendChild(rect);
                }
            });
        }
    }

    // Define action buttons for the UI
    const actionButtons = {
        'fit-to-view': function() {
            if (typeof fitAllBlocksToView === 'function') {
                fitAllBlocksToView();
            }
        },
        'zoom-in': function() {
            if (zoom < MAX_ZOOM) {
                zoom += ZOOM_SPEED;
                updateCanvasTransform();
            }
        },
        'zoom-out': function() {
            if (zoom > MIN_ZOOM) {
                zoom -= ZOOM_SPEED;
                updateCanvasTransform();
            }
        },
        'zoom-fit': function() {
            zoom = 1;
            currentTranslate = { x: 0, y: 0 };
            updateCanvasTransform();
        }
    };

    // Add event listeners to action buttons
    Object.entries(actionButtons).forEach(([id, handler]) => {
        const button = document.getElementById(id);
        if (button) {
            button.addEventListener('click', handler);
        }
    });

    // Add notification handling
    const notificationBanner = document.getElementById('notification-banner');
    const topBar = document.getElementById('top-bar');
    const closeNotificationBtn = document.querySelector('.close-notification');

    closeNotificationBtn.addEventListener('click', () => {
        notificationBanner.classList.add('notification-hidden');
        topBar.classList.remove('with-notification');
    });

    // Add export button handler
    exportButton.addEventListener('click', exportPipeline);

    function getBlockConfig(block) {
        const type = block.getAttribute('data-block-type');
        const config = {};

        switch (type) {
            case 'custom':
                // For custom blocks, get the selected method
                const methodSelect = block.querySelector('.method-select');
                if (methodSelect && methodSelect.value) {
                    config.selected_method = methodSelect.value;
                }

                // Get active methods from the method rows
                const methodRows = block.querySelectorAll('.method-row');
                if (methodRows.length > 0) {
                    const activeMethods = Array.from(methodRows).map(row =>
                        row.getAttribute('data-method')
                    ).filter(m => m); // Filter out empty values

                    // Always include __init__ as the first method
                    if (!activeMethods.includes('__init__')) {
                        activeMethods.unshift('__init__');
                    }

                    // Store the active methods in config
                    config.selected_methods = activeMethods;

                    // If no single method is selected, use the first active method
                    if (!config.selected_method && activeMethods.length > 1) {
                        config.selected_method = activeMethods[1]; // Use first non-init method
                    }
                }

                // Get any parameter values - support both dropdown and text input
                const paramRows = block.querySelectorAll('.parameter-row');
                if (paramRows.length > 0) {
                    config.parameters = {};

                    paramRows.forEach(row => {
                        // Check for dropdown parameter selector first (new style)
                        const nameDropdown = row.querySelector('.param-name-select');
                        const nameInput = row.querySelector('.param-name');
                        const valueInput = row.querySelector('.param-value');

                        let paramName = '';
                        if (nameDropdown && nameDropdown.value) {
                            paramName = nameDropdown.value;
                        } else if (nameInput && nameInput.value) {
                            paramName = nameInput.value;
                        }

                        if (paramName && valueInput) {
                            config.parameters[paramName] = valueInput.value;
                        }
                    });
                }

                // Get the class name
                const className = block.getAttribute('data-class-name');
                if (className) {
                    config.class_name = className;
                }

                // Try to get methods from sessionStorage
                try {
                    const blockId = block.id;
                    const customBlocks = JSON.parse(sessionStorage.getItem('customBlocks') || '[]');
                    const blockData = customBlocks.find(b => b.id === blockId);

                    if (blockData && blockData.methods) {
                        config.methods = blockData.methods;

                        // If selected_method isn't already set, use the first method or __init__
                        if (!config.selected_method) {
                            const nonInitMethods = blockData.methods.filter(m => m !== '__init__');
                            if (nonInitMethods.length > 0) {
                                config.selected_method = nonInitMethods[0];
                            } else if (blockData.methods.includes('__init__')) {
                                config.selected_method = '__init__';
                            }
                        }
                    }
                } catch (e) {
                    console.warn('Error getting methods from sessionStorage:', e);
                }
                break;
        }

        return config;
    }

    function updateBlockContent(block, type, result) {
        // Store the entire result object in the block's dataset
        block.dataset.output = JSON.stringify(result);

        
        if (type.startsWith('custom_')) {
            // Handle custom blocks
            const statusText = block.querySelector('.status');
            if (statusText) {
                statusText.textContent = result.output || 'Processed successfully';
            }
        }
    }

    // Make a block draggable
    function makeBlockDraggable(block) {
        const dragHandle = block.querySelector('.block-drag-handle');
        if (!dragHandle) return;
        
        dragHandle.addEventListener('mousedown', (e) => {
            if (e.button !== 0) return; // Only left mouse button
            
            block.classList.add('dragging');
            block.style.zIndex = '1000';
            
            const startX = e.clientX;
            const startY = e.clientY;
            
            // Calculate block's current position from transform
            const transform = window.getComputedStyle(block).transform;
            let translateX = 0, translateY = 0;
            
            if (transform !== 'none') {
                const matrix = new DOMMatrixReadOnly(transform);
                const blockX = matrix.m41;
                const blockY = matrix.m42;

                // Get mouse position in canvas coordinates
                const mouseX = (e.clientX - canvasRect.left - currentTranslate.x) / zoom;
                const mouseY = (e.clientY - canvasRect.top - currentTranslate.y) / zoom;

                // Calculate offset between mouse and block origin
                dragOffset.x = mouseX - blockX;
                dragOffset.y = mouseY - blockY;

                block.style.zIndex = '1000';

            const mouseUpHandler = () => {
                document.removeEventListener('mousemove', mouseMoveHandler);
                document.removeEventListener('mouseup', mouseUpHandler);

                block.classList.remove('dragging');
                block.style.zIndex = '1';

                // Final update without throttling to ensure accuracy
                void document.body.offsetHeight; // Force reflow
                updateConnections();
            };

            document.addEventListener('mousemove', mouseMoveHandler);
            document.addEventListener('mouseup', mouseUpHandler);

                e.preventDefault();
            };
            
            const mouseUpHandler = () => {
                document.removeEventListener('mousemove', mouseMoveHandler);
                document.removeEventListener('mouseup', mouseUpHandler);
                
                block.classList.remove('dragging');
                block.style.zIndex = '1';
                
                // Final update without throttling to ensure accuracy
                void document.body.offsetHeight; // Force reflow
                updateConnections();
            };
            
            document.addEventListener('mousemove', mouseMoveHandler);
            document.addEventListener('mouseup', mouseUpHandler);
            
            e.preventDefault();
        });
    }

    // Setup node connections for a block
    function setupNodeConnections(block) {
        const outputNodes = block.querySelectorAll('.output-node');
        const inputNodes = block.querySelectorAll('.input-node');

        outputNodes.forEach(outputNode => {
            outputNode.addEventListener('mousedown', (e) => {
                e.stopPropagation();
                e.preventDefault();
                draggingConnection = true;
                sourceNode = outputNode;

                const nodeRect = outputNode.getBoundingClientRect();
                const canvasRect = canvas.getBoundingClientRect();

                // Calculate node center in ABSOLUTE document coordinates
                const nodeCenterX = nodeRect.left + (nodeRect.width / 2);
                const nodeCenterY = nodeRect.top + (nodeRect.height / 2);
                
                // Convert to SVG coordinates with zoom compensation
                const x1 = ((nodeCenterX - canvasRect.left) / zoom) - (currentTranslate.x / zoom);
                const y1 = ((nodeCenterY - canvasRect.top) / zoom) - (currentTranslate.y / zoom);

                tempConnection = document.createElementNS('http://www.w3.org/2000/svg', 'line');
                tempConnection.setAttribute('x1', x1);
                tempConnection.setAttribute('y1', y1);
                tempConnection.setAttribute('x2', x1);
                tempConnection.setAttribute('y2', y1);
                tempConnection.setAttribute('class', 'connection-line dragging');
                connectionsContainer.appendChild(tempConnection);
            });
        });

        inputNodes.forEach(inputNode => {
            inputNode.addEventListener('mousedown', (e) => {
                e.stopPropagation();
            });

            inputNode.addEventListener('mouseover', (e) => {
                if (draggingConnection && sourceNode) {
                    const sourceBlock = sourceNode.closest('.block');
                    const targetBlock = inputNode.closest('.block');
                    if (sourceBlock && targetBlock && sourceBlock !== targetBlock) {
                        hoveredInputNode = inputNode;
                        inputNode.classList.add('input-node-hover');
                        // Add an effect to better visualize the potential connection
                        if (tempConnection) {
                            tempConnection.classList.add('connection-hover');
                        }
                        e.stopPropagation();
                    }
                }
            });

            inputNode.addEventListener('mouseout', (e) => {
                if (hoveredInputNode === inputNode) {
                    hoveredInputNode = null;
                    inputNode.classList.remove('input-node-hover');
                    // Remove the connection hover effect
                    if (tempConnection) {
                        tempConnection.classList.remove('connection-hover');
                    }
                    e.stopPropagation();
                }
            });
        });

        // We don't need to add a mouseup handler here because it's already handled
        // in the global document mouseup event listener
    }

    /**
     * Set up event delegation for handling method row interactions
     * @param {HTMLElement} block - The block to set up method row handling for
     */
    function setupBlockMethodRowsHandling(block) {
        // Use event delegation for method select changes
        const methodSelect = block.querySelector('.method-select');
        if (methodSelect) {
            // Event listener is likely already set in createCustomBlock
            // But we'll add a handler to ensure node connections are properly set up
            methodSelect.addEventListener('change', () => {
                // After a short delay to allow DOM to update
                setTimeout(() => {
                    // Setup node connections for any new nodes added by method row
                    setupNodeConnections(block);
                    // Update connections display
                    updateConnections();
                }, 100);
            });
        }

        // Use event delegation for the block content to handle method row removals
        const blockContent = block.querySelector('.block-content');
        if (blockContent) {
            blockContent.addEventListener('click', (e) => {
                // Find if clicked element is a remove method button
                const removeBtn = e.target.closest('.remove-method-btn');
                if (removeBtn) {
                    // After a short delay to allow DOM to update after removal
                    setTimeout(() => {
                        // Setup node connections for any remaining nodes
                        setupNodeConnections(block);
                        // Update connections display
                        updateConnections();
                        // Update the block's layout to ensure evenly spaced nodes
                        if (typeof updateBlockNodesForMethods === 'function') {
                            updateBlockNodesForMethods(block);
                        }
                    }, 100);
                }
            });
        }
    }

    // Function to handle block deletion and clean up connections
    function deleteBlockConnections(block) {
        const blockId = block.id;

        // Remove all connections to/from this block
        window.connections = window.connections.filter(conn =>
            conn.source !== blockId && conn.target !== blockId
        );

        // Update the visual connections
        updateConnections();
    }

    // Mini-map interactive navigation
    const miniMap = document.querySelector('.mini-map');
    const miniMapViewport = document.querySelector('.mini-map-viewport');
    let isDraggingMiniMapViewport = false;
    let miniMapDragOffset = { x: 0, y: 0 };

    if (miniMap && miniMapViewport) {
        // Helper to get scale factors
        function getMiniMapScale() {
            const canvasWidth = 10000;
            const canvasHeight = 10000;
            return {
                scaleX: miniMap.offsetWidth / canvasWidth,
                scaleY: miniMap.offsetHeight / canvasHeight
            };
        }

        // Click to pan
        miniMap.addEventListener('mousedown', (e) => {
            // Only left mouse button
            if (e.button !== 0) return;
            // If clicking on the viewport, start drag
            if (e.target === miniMapViewport) {
                isDraggingMiniMapViewport = true;
                miniMapDragOffset.x = e.offsetX;
                miniMapDragOffset.y = e.offsetY;
                document.body.style.userSelect = 'none';
            } else {
                // Only pan if not clicking on the viewport rectangle
                if (!isDraggingMiniMapViewport) {
                    const rect = miniMap.getBoundingClientRect();
                    const x = e.clientX - rect.left;
                    const y = e.clientY - rect.top;
                    const { scaleX, scaleY } = getMiniMapScale();
                    // Center the main canvas on the clicked point
                    currentTranslate.x = -((x / scaleX) - (window.innerWidth / (2 * zoom)));
                    currentTranslate.y = -((y / scaleY) - (window.innerHeight / (2 * zoom)));
                    updateCanvasTransform();
                }
            }
        });

        // Drag the viewport rectangle
        document.addEventListener('mousemove', (e) => {
            if (isDraggingMiniMapViewport) {
                const rect = miniMap.getBoundingClientRect();
                const { scaleX, scaleY } = getMiniMapScale();
                let x = e.clientX - rect.left - miniMapDragOffset.x + miniMapViewport.offsetWidth / 2;
                let y = e.clientY - rect.top - miniMapDragOffset.y + miniMapViewport.offsetHeight / 2;
                // Clamp to mini-map bounds
                x = Math.max(0, Math.min(x, miniMap.offsetWidth));
                y = Math.max(0, Math.min(y, miniMap.offsetHeight));
                // Pan the main canvas so the viewport is centered at (x, y)
                currentTranslate.x = -((x / scaleX) - (window.innerWidth / (2 * zoom)));
                currentTranslate.y = -((y / scaleY) - (window.innerHeight / (2 * zoom)));
                updateCanvasTransform();
            }
        });
        document.addEventListener('mouseup', () => {
            isDraggingMiniMapViewport = false;
            document.body.style.userSelect = '';
        });
    }

    // Add global event listener for the fit-to-view button
    document.addEventListener('click', function(e) {
        const target = e.target.closest('#fit-to-view, .fit-to-view-button');
        if (target) {
            fitAllBlocksToView();
        }
    });

    // Function to fit all blocks to view
    function fitAllBlocksToView() {
        console.log("Fitting all blocks to view");
        const blocks = document.querySelectorAll('.block');
        if (blocks.length === 0) {
            showToast("No blocks to fit", "info");
            return;
        }

        try {
            // Calculate the bounds of all blocks in their current positions
            let minX = Infinity, minY = Infinity;
            let maxX = -Infinity, maxY = -Infinity;

            blocks.forEach(block => {
                // Get block position from transform
                const transform = block.style.transform;
                const match = /translate\(([-\d.]+)px,\s*([\-\d.]+)px\)/.exec(transform);
                if (match) {
                    const x = parseFloat(match[1]);
                    const y = parseFloat(match[2]);
                    const width = block.offsetWidth;
                    const height = block.offsetHeight;

                    minX = Math.min(minX, x);
                    minY = Math.min(minY, y);
                    maxX = Math.max(maxX, x + width);
                    maxY = Math.max(maxY, y + height);
                }
            });

            if (minX === Infinity) {
                console.log("Could not determine block bounds");
                return;
            }

            // Add padding
            const padding = 50;
            minX -= padding;
            minY -= padding;
            maxX += padding;
            maxY += padding;

            // Calculate dimensions
            const width = maxX - minX;
            const height = maxY - minY;
            const centerX = minX + (width / 2);
            const centerY = minY + (height / 2);

            // Calculate scale to fit
            const canvasWidth = canvas.offsetWidth;
            const canvasHeight = canvas.offsetHeight;
            const scaleX = canvasWidth / width;
            const scaleY = canvasHeight / height;
            const newZoom = Math.min(scaleX, scaleY, 1.5);

            // Important: Just like the zoom buttons, ONLY update these two variables
            // and let updateCanvasTransform do all the work
            zoom = newZoom;
            currentTranslate.x = (canvasWidth / 2) - (centerX * zoom);
            currentTranslate.y = (canvasHeight / 2) - (centerY * zoom);

            // Do NOT set any global flags or variables that might interfere with the
            // well-functioning drag and drop functionality

            // Use the same function that the zoom buttons use
            updateCanvasTransform();

            showToast("Adjusted view to fit all blocks", "success");
        } catch (e) {
            console.error("Error in fitAllBlocksToView:", e);
            showToast("Could not fit blocks to view", "error");
        }
    }

    // Handle block dragging with zoom compensation
    function initBlockDragging() {
        let isDragging = false;
        let currentBlock = null;
        let startX, startY;
        let blockStartX, blockStartY;

        // Function to handle block mousedown event
        document.addEventListener('mousedown', function(e) {
            // Check if target is a block drag handle
            const dragHandle = e.target.closest('.block-drag-handle');
            if (!dragHandle) return;

            const block = dragHandle.closest('.block');
            if (!block) return;

            // Start dragging
            isDragging = true;
            currentBlock = block;

            // Mark the block as being dragged - critical for connection positioning
            block.classList.add('dragging');
            block.setAttribute('data-dragging', 'true');
            document.body.setAttribute('data-block-dragging', block.id);

            // Get current block position from its transform style
            const transform = window.getComputedStyle(block).transform;
            const matrix = new DOMMatrixReadOnly(transform);
            blockStartX = matrix.m41;
            blockStartY = matrix.m42;

            // Get mouse position in screen coordinates
            startX = e.clientX;
            startY = e.clientY;

            // Set cursor and add dragging class
            document.body.style.cursor = 'grabbing';
            block.style.zIndex = '1000';

            // Prevent default to avoid text selection
            e.preventDefault();
        });

        // Function to handle block mousemove event
        document.addEventListener('mousemove', function(e) {
            if (!isDragging || !currentBlock) return;

            // Calculate the mouse movement delta in screen coordinates
            const deltaX = e.clientX - startX;
            const deltaY = e.clientY - startY;

            // Apply the delta, adjusted for zoom level to maintain proper scaling
            const newX = blockStartX + (deltaX / zoom);
            const newY = blockStartY + (deltaY / zoom);

            // Apply the new position
            currentBlock.style.transform = `translate(${newX}px, ${newY}px)`;

            // Update connections with every move to keep them accurate
            updateConnections();
        });

        // Function to handle block mouseup event
        document.addEventListener('mouseup', function() {
            if (!isDragging) return;

            isDragging = false;
            if (currentBlock) {
                currentBlock.classList.remove('dragging');
                currentBlock.removeAttribute('data-dragging');
                document.body.removeAttribute('data-block-dragging');
                currentBlock.style.zIndex = '1';
                currentBlock = null;

                // Final update to ensure connections are correct
                updateConnections();
            }
            document.body.style.cursor = '';
        });
    }

    // Initialize block dragging
    initBlockDragging();

    // Simple welcome message handler
    const welcomeMessage = document.getElementById('welcome-message');
    if (welcomeMessage) {
        // Hide message when a block is created
        document.addEventListener('DOMNodeInserted', function(e) {
            if (e.target && e.target.classList && e.target.classList.contains('block')) {
                welcomeMessage.style.display = 'none';
            }
        }, true);
    }

    // Function to ensure custom blocks have proper node setup
    function setupCustomBlock(block) {
        console.log('Setting up custom block:', block.id);

        // Make sure the block is draggable
        makeBlockDraggable(block);

        // Set up node connections
        setupNodeConnections(block);

        // Set up method row handling for the block
        setupBlockMethodRowsHandling(block);

        // Position block on canvas if not already positioned
        if (!block.style.transform) {
            const canvas = document.querySelector('.canvas-container');
            if (canvas) {
                const canvasRect = canvas.getBoundingClientRect();
                const x = (Math.random() * 200) + 100;
                const y = (Math.random() * 200) + 100;
                block.style.transform = `translate(${snapToGrid(x)}px, ${snapToGrid(y)}px)`;
            }
        }

        // Always ensure nodes are properly positioned as the final step
        if (typeof updateBlockNodesForMethods === 'function') {
            // If the block seems to have no height yet, wait a moment for rendering
            if (block.offsetHeight < 20) {
                setTimeout(() => updateBlockNodesForMethods(block), 100);
            } else {
                updateBlockNodesForMethods(block);
            }
            
            // Also queue an additional positioning after a delay to handle
            // cases where methods are loaded asynchronously
            setTimeout(() => {
                if (typeof updateBlockNodesForMethods === 'function') {
                    updateBlockNodesForMethods(block);
                    // Update connections to reflect node positions
                    if (typeof updateConnections === 'function') {
                        updateConnections();
                    }
                }
            }, 500);
        }

        return block;
    }

    // Click handler to clear text selection when clicking on canvas
    canvas.addEventListener('mousedown', (e) => {
        // Only clear selection if clicking directly on canvas (not on a block)
        if (e.target === canvas) {
            window.getSelection().removeAllRanges();
        }
    });

});
<|MERGE_RESOLUTION|>--- conflicted
+++ resolved
@@ -1049,348 +1049,6 @@
         }
     });
 
-<<<<<<< HEAD
-=======
-    // Update the createBlock function
-    function createBlock(type, x, y) {
-        const template = document.querySelector(`.block-template[data-block-type="${type}"]`);
-        if (!template) return;
-
-        const block = template.cloneNode(true);
-        block.classList.remove('block-template');
-        block.classList.add('block');
-        block.id = `block-${blockCounter++}`;
-
-        // Add delete button
-        const deleteButton = document.createElement('div');
-        deleteButton.className = 'delete-button';
-        deleteButton.innerHTML = '×';
-        deleteButton.addEventListener('click', (e) => {
-            e.stopPropagation();
-            deleteBlock(block);
-        });
-        block.appendChild(deleteButton);
-
-        // Position the block
-        block.style.transform = `translate(${snapToGrid(x)}px, ${snapToGrid(y)}px)`;
-
-        // Make block draggable
-        const dragHandle = block.querySelector('.block-drag-handle');
-        if (dragHandle) {
-            dragHandle.addEventListener('mousedown', (e) => {
-                if (e.button !== 0) return; // Only left mouse button
-                isDraggingBlock = true;
-                draggedBlock = block;
-
-                // Calculate offset from the mouse to the block's top-left corner
-                // This is critical for the block to stay at the correct position relative to cursor
-                const rect = block.getBoundingClientRect();
-                const canvasRect = canvas.getBoundingClientRect();
-
-                // Get the block's transform to find its real position
-                const transform = window.getComputedStyle(block).transform;
-                const matrix = new DOMMatrixReadOnly(transform);
-                const blockX = matrix.m41;
-                const blockY = matrix.m42;
-
-                // Get mouse position in canvas coordinates
-                const mouseX = (e.clientX - canvasRect.left - currentTranslate.x) / zoom;
-                const mouseY = (e.clientY - canvasRect.top - currentTranslate.y) / zoom;
-
-                // Calculate offset between mouse and block origin
-                dragOffset.x = mouseX - blockX;
-                dragOffset.y = mouseY - blockY;
-
-                block.style.zIndex = '1000';
-                e.preventDefault();
-                e.stopPropagation();
-            });
-        }
-
-        // Add connection handling
-        const outputNode = block.querySelector('.output-node');
-        const inputNodes = block.querySelectorAll('.input-node');
-
-        if (outputNode) {
-            outputNode.addEventListener('mousedown', (e) => {
-                e.stopPropagation();
-                e.preventDefault();
-                draggingConnection = true;
-                sourceNode = outputNode;
-
-                const nodeRect = outputNode.getBoundingClientRect();
-                const canvasRect = canvas.getBoundingClientRect();
-
-                // Calculate node center in ABSOLUTE document coordinates
-                const nodeCenterX = nodeRect.left + (nodeRect.width / 2);
-                const nodeCenterY = nodeRect.top + (nodeRect.height / 2);
-
-                // Convert to SVG coordinates with zoom compensation
-                const x1 = ((nodeCenterX - canvasRect.left) / zoom) - (currentTranslate.x / zoom);
-                const y1 = ((nodeCenterY - canvasRect.top) / zoom) - (currentTranslate.y / zoom);
-
-                tempConnection = document.createElementNS('http://www.w3.org/2000/svg', 'line');
-                tempConnection.setAttribute('x1', x1);
-                tempConnection.setAttribute('y1', y1);
-                tempConnection.setAttribute('x2', x1);
-                tempConnection.setAttribute('y2', y1);
-                tempConnection.setAttribute('class', 'connection-line dragging');
-                connectionsContainer.appendChild(tempConnection);
-            });
-        }
-
-        inputNodes.forEach(inputNode => {
-            inputNode.addEventListener('mousedown', (e) => {
-                e.stopPropagation();
-            });
-
-            inputNode.addEventListener('mouseover', (e) => {
-                if (draggingConnection && sourceNode) {
-                    const sourceBlock = sourceNode.closest('.block');
-                    const targetBlock = inputNode.closest('.block');
-                    if (sourceBlock && targetBlock && sourceBlock !== targetBlock) {
-                        hoveredInputNode = inputNode;
-                        inputNode.classList.add('input-node-hover');
-                        // Add an effect to better visualize the potential connection
-                        if (tempConnection) {
-                            tempConnection.classList.add('connection-hover');
-                        }
-                        e.stopPropagation();
-                    }
-                }
-            });
-
-            inputNode.addEventListener('mouseout', (e) => {
-                if (hoveredInputNode === inputNode) {
-                    hoveredInputNode = null;
-                    inputNode.classList.remove('input-node-hover');
-                    // Remove the connection hover effect
-                    if (tempConnection) {
-                        tempConnection.classList.remove('connection-hover');
-                    }
-                    e.stopPropagation();
-                }
-            });
-        });
-
-        // Handle file input changes
-        const fileInput = block.querySelector('.file-input');
-        if (fileInput) {
-            fileInput.addEventListener('change', () => {
-                processBlock(block);
-            });
-            fileInput.addEventListener('mousedown', (e) => {
-                e.stopPropagation();
-            });
-        }
-
-        // Handle number input changes
-        const numberInputs = block.querySelectorAll('input[type="number"]');
-        numberInputs.forEach(input => {
-            input.addEventListener('change', () => {
-                processBlock(block);
-            });
-            input.addEventListener('mousedown', (e) => {
-                e.stopPropagation();
-            });
-        });
-
-        // Add to canvas
-        blockContainer.appendChild(block);
-
-        // Initialize block based on type
-        initializeBlock(block, type);
-
-        return block;
-    }
-
-    function initializeBlock(block, type) {
-        switch (type) {
-            case 'query_input':
-                const queryInterface = block.querySelector('.chat-interface');
-                if (queryInterface) {
-                    const input = queryInterface.querySelector('input');
-                    const sendButton = queryInterface.querySelector('button');
-                    const messages = queryInterface.querySelector('.chat-messages');
-
-                    // Initialize query history if not already present
-                    if (!block.hasAttribute('data-query-history')) {
-                        block.setAttribute('data-query-history', JSON.stringify([]));
-                    }
-
-                    // Function to update the messages display
-                    const updateMessagesDisplay = () => {
-                        try {
-                            const queryHistory = JSON.parse(block.getAttribute('data-query-history') || '[]');
-                            messages.innerHTML = '';
-
-                            queryHistory.forEach((query, index) => {
-                                const messageDiv = document.createElement('div');
-                                messageDiv.className = 'message';
-                                messageDiv.textContent = query;
-                                messageDiv.setAttribute('data-index', index);
-
-                                // Add delete button
-                                const deleteBtn = document.createElement('span');
-                                deleteBtn.className = 'delete-message';
-                                deleteBtn.innerHTML = '&times;';
-                                deleteBtn.onclick = (e) => {
-                                    e.stopPropagation();
-                                    // Remove this query from history
-                                    queryHistory.splice(index, 1);
-                                    block.setAttribute('data-query-history', JSON.stringify(queryHistory));
-
-                                    // Update the current query to the last one in history
-                                    const lastQuery = queryHistory[queryHistory.length - 1] || '';
-                                    const outputData = {
-                                        status: 'success',
-                                        output: "Query received",
-                                        query: lastQuery,
-                                        block_id: block.id
-                                    };
-                                    block.dataset.output = JSON.stringify(outputData);
-
-                                    // Update display and propagate changes
-                                    updateMessagesDisplay();
-                                    propagateData(block);
-                                };
-
-                                // Make message clickable to select it
-                                messageDiv.onclick = () => {
-                                    // Set this as the current query
-                                    const outputData = {
-                                        status: 'success',
-                                        output: "Query received",
-                                        query: query,
-                                        block_id: block.id
-                                    };
-                                    block.dataset.output = JSON.stringify(outputData);
-
-                                    // Highlight this message
-                                    document.querySelectorAll('.message.selected').forEach(el => {
-                                        el.classList.remove('selected');
-                                    });
-                                    messageDiv.classList.add('selected');
-
-                                    // Propagate this query
-                                    propagateData(block);
-                                };
-
-                                messageDiv.appendChild(deleteBtn);
-                                messages.appendChild(messageDiv);
-                            });
-
-                            // Scroll to bottom
-                            messages.scrollTop = messages.scrollHeight;
-                        } catch (e) {
-                            console.error('Error updating messages display:', e);
-                        }
-                    };
-
-                    // Initial display update
-                    updateMessagesDisplay();
-
-                    const sendMessage = () => {
-                        const text = input.value.trim();
-                        if (text) {
-                            try {
-                                // Add to query history
-                                const queryHistory = JSON.parse(block.getAttribute('data-query-history') || '[]');
-                                queryHistory.push(text);
-                                block.setAttribute('data-query-history', JSON.stringify(queryHistory));
-
-                                // Clear input
-                                input.value = '';
-
-                                // Update the output data with the new query
-                                const outputData = {
-                                    status: 'success',
-                                    output: "Query received",
-                                    query: text,
-                                    block_id: block.id
-                                };
-                                block.dataset.output = JSON.stringify(outputData);
-
-                                // Update display and propagate
-                                updateMessagesDisplay();
-                                propagateData(block);
-                            } catch (e) {
-                                console.error('Error sending message:', e);
-                            }
-                        }
-                    };
-
-                    sendButton.onclick = sendMessage;
-                    input.onkeypress = (e) => {
-                        if (e.key === 'Enter') sendMessage();
-                    };
-                }
-                break;
-
-            case 'rag_prompt':
-                const ragInterface = block.querySelector('.chat-interface');
-                if (ragInterface) {
-                    const input = ragInterface.querySelector('input');
-                    const sendButton = ragInterface.querySelector('button');
-                    const messages = ragInterface.querySelector('.chat-messages');
-
-                    const sendMessage = () => {
-                        const text = input.value.trim();
-                        if (text) {
-                            messages.innerHTML += `<div class="message">${text}</div>`;
-                            input.value = '';
-                            messages.scrollTop = messages.scrollHeight;
-
-                            // Store the message in the block's data and propagate
-                            block.dataset.output = text;
-                            propagateData(block);
-                        }
-                    };
-
-                    sendButton.onclick = sendMessage;
-                    input.onkeypress = (e) => {
-                        if (e.key === 'Enter') sendMessage();
-                    };
-                }
-                break;
-
-            case 'ai_model':
-                config.model = block.querySelector('.model-selector').value;
-                config.temperature = parseFloat(block.querySelector('.temperature').value);
-                config.prompt = block.querySelector('.prompt-template').value;
-
-                // Get query from connected query input block
-                const queryConnection = window.connections.find(conn =>
-                    conn.target === block.id && conn.inputId === 'Query'
-                );
-                if (queryConnection) {
-                    const queryBlock = document.getElementById(queryConnection.source);
-                    if (queryBlock) {
-                        const queryText = queryBlock.dataset.output;
-                        config.prompt = config.prompt.replace('{query}', queryText || '');
-                    }
-                }
-
-                // Get context from connected vector store or ranking block
-                const contextConnection = window.connections.find(conn =>
-                    conn.target === block.id && conn.inputId === 'Context'
-                );
-                if (contextConnection) {
-                    const contextBlock = document.getElementById(contextConnection.source);
-                    if (contextBlock) {
-                        try {
-                            const contextData = JSON.parse(contextBlock.dataset.output);
-                            config.prompt = config.prompt.replace('{context}', contextData.context || '');
-                        } catch (e) {
-                            config.prompt = config.prompt.replace('{context}', contextBlock.dataset.output || '');
-                        }
-                    }
-                }
-                break;
-        }
-    }
-
->>>>>>> 8e67aa45
     // Revert to the original approach that worked for normal blocks
     function updateConnections() {
         const connectionsContainer = document.getElementById('connections');
