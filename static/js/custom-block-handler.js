/**
 * Custom Block Handler
 * Manages the UI for creating and configuring custom LangChain blocks
 */

class CustomBlockHandler {
    constructor() {
        this.libraries = [];
        this.modules = [];
        this.classes = [];
        this.selectedLibrary = null;
        this.selectedModule = null;
        this.selectedClass = null;
        this.classDetails = null;
        this.selectedMethods = [];
        this.inputNodes = [];
        this.outputNodes = [];
        this.parameters = {};

        // Modal elements - will be initialized when the modal is created
        this.modal = null;
        this.librarySelect = null;
        this.moduleSelect = null;
        this.classSelect = null;
        this.methodsContainer = null;
        this.nodesContainer = null;
        this.parametersContainer = null;

        // Initialize event handler references
        this.onLibraryChangeHandler = null;
        this.onModuleChangeHandler = null;
        this.onClassChangeHandler = null;

        this.initModal();
    }

    /**
     * Initialize the custom block modal
     */
    initModal() {
        // Check if the modal already exists
        const existingModal = document.getElementById('custom-block-modal');
        if (existingModal) {
            this.modal = existingModal;
            this.initModalElements();
            return;
        }

        // Create modal HTML structure
        const modalHTML = `
            <div id="custom-block-modal" class="modal">
                <div class="modal-content">
                    <span class="close-modal">&times;</span>
                    <h2>Create Custom LangChain Block</h2>

                    <div class="tabs">
                        <div class="tab-header">
                            <div class="tab-btn active" data-tab="select-class">1. Choose Your Block Type</div>
                            <div class="tab-btn" data-tab="methods">2. Add Functions</div>
                            <div class="tab-btn" data-tab="edit-parameters">3. Set Up Your Block</div>
                            <div class="tab-btn" data-tab="io-nodes">4. Connect Your Block</div>
                        </div>

                        <div class="tab-content active" data-tab="select-class">
                            <div class="form-group">
                                <label for="library-select">Select LangChain Library:</label>
                                <select id="library-select">
                                    <option value="">Loading libraries...</option>
                                </select>
                            </div>

                            <div class="form-group">
                                <label for="module-select">Select Module:</label>
                                <select id="module-select" disabled>
                                    <option value="">Select a library first</option>
                                </select>
                            </div>

                            <div class="form-group">
                                <label for="class-select">Choose Block Type:</label>
                                <select id="class-select" disabled>
                                    <option value="">Select a module first</option>
                                </select>
                            </div>

                            <div class="class-description"></div>
                        </div>

                        <div class="tab-content" data-tab="methods">
                            <h3>Select Methods to Include</h3>
                            <div id="methods-container">
                                <p>Select a class first</p>
                            </div>
                        </div>

                        <div class="tab-content" data-tab="edit-parameters">
                            <h3>Set Up Your Block</h3>
                            <div id="parameters-container">
                                <p>Select methods first</p>
                            </div>
                        </div>

                        <div class="tab-content" data-tab="io-nodes">
                            <h3>Configure Input/Output Nodes</h3>
                            <div id="nodes-container">
                                <div class="input-nodes-section">
                                    <h4>Input Nodes</h4>
                                    <button id="add-input-node" class="add-node-btn">+ Add Input Node</button>
                                    <div id="input-nodes-list"></div>
                                </div>

                                <div class="output-nodes-section">
                                    <h4>Output Nodes</h4>
                                    <button id="add-output-node" class="add-node-btn">+ Add Output Node</button>
                                    <div id="output-nodes-list"></div>
                                </div>
                            </div>
                        </div>
                    </div>

                    <div class="modal-footer">
                        <button id="prev-tab" class="tab-nav-btn" disabled>Previous</button>
                        <button id="next-tab" class="tab-nav-btn">Next</button>
                        <button id="create-block-btn" class="primary-btn" style="display: none;">Create Block</button>
                    </div>
                </div>
            </div>
        `;

        // Add modal to DOM
        document.body.insertAdjacentHTML('beforeend', modalHTML);
        this.modal = document.getElementById('custom-block-modal');

        this.initModalElements();
    }

    /**
     * Initialize modal elements and event listeners
     */
    initModalElements() {
        // Initialize modal elements
        this.librarySelect = document.getElementById('library-select');
        this.moduleSelect = document.getElementById('module-select');
        this.classSelect = document.getElementById('class-select');
        this.methodsContainer = document.getElementById('methods-container');
        this.nodesContainer = document.getElementById('nodes-container');
        this.parametersContainer = document.getElementById('parameters-container');

        // Add event listeners
        const closeBtn = this.modal.querySelector('.close-modal');
        closeBtn.addEventListener('click', () => this.closeModal());

        // Tab navigation
        const tabBtns = this.modal.querySelectorAll('.tab-btn');
        tabBtns.forEach(btn => {
            btn.addEventListener('click', (e) => this.switchTab(e.target.dataset.tab));
        });

        // Next/Prev buttons
        const nextBtn = document.getElementById('next-tab');
        const prevBtn = document.getElementById('prev-tab');
        const createBtn = document.getElementById('create-block-btn');

        nextBtn.addEventListener('click', () => this.nextTab());
        prevBtn.addEventListener('click', () => this.prevTab());
        createBtn.addEventListener('click', () => this.createBlock());

        // Initialize select change event listeners
        this.initEventListeners();

        // Input/Output node buttons
        const addInputNodeBtn = document.getElementById('add-input-node');
        const addOutputNodeBtn = document.getElementById('add-output-node');

        addInputNodeBtn.addEventListener('click', () => this.addInputNode());
        addOutputNodeBtn.addEventListener('click', () => this.addOutputNode());

        // Load available libraries
        this.loadLibraries();

        // Add event delegation for RST dropdown toggles
        this.modal.addEventListener('click', (e) => {
            const btn = e.target.closest('.rst-dropdown-toggle');
            if (btn) {
                const targetId = btn.getAttribute('data-target');
                const content = document.getElementById(targetId);
                if (content) {
                    const isOpen = content.style.display === 'block';
                    content.style.display = isOpen ? 'none' : 'block';
                    btn.innerHTML = (isOpen ? '▼' : '▲') + btn.innerHTML.slice(1);
                }
            }
        });
    }

    /**
     * Initialize selector event listeners with proper binding
     */
    initEventListeners() {
        // Define handlers with proper binding to maintain 'this' context
        this.onLibraryChangeHandler = this.onLibraryChange.bind(this);
        this.onModuleChangeHandler = this.onModuleChange.bind(this);
        this.onClassChangeHandler = this.onClassChange.bind(this);

        // Add event listeners
        this.librarySelect.addEventListener('change', this.onLibraryChangeHandler);
        this.moduleSelect.addEventListener('change', this.onModuleChangeHandler);
        this.classSelect.addEventListener('change', this.onClassChangeHandler);
    }

    /**
     * Show the custom block modal
     */
    showModal() {
        // Ensure modal element exists
        if (!this.modal) {
            this.initModal();
        }

        // Reset form to initial state when opening
        this.resetForm();

        // Set display style to flex to center content
        this.modal.style.display = 'block';

        // Apply custom styles for scrolling
        document.body.style.overflow = 'hidden'; // Prevent background scrolling

        // Make sure the modal is scrollable
        this.modal.querySelector('.modal-content').style.maxHeight = '80vh';
        this.modal.querySelector('.modal-content').style.overflowY = 'auto';

        // Ensure we have the latest libraries
        this.loadLibraries();

        // Switch to first tab
        this.switchTab('select-class');
    }

    /**
     * Close the custom block modal
     */
    closeModal() {
        if (this.modal) {
        this.modal.style.display = 'none';
            document.body.style.overflow = ''; // Restore body scrolling
        }
    }

    /**
     * Switch to a specific tab
     * @param {string} tabId - The ID of the tab to switch to
     */
    switchTab(tabId) {
        // Ensure current selections are saved before switching tabs
        if (tabId !== 'select-class' && this.classSelect && this.moduleSelect) {
            this.selectedClass = this.classSelect.value;
            this.selectedModule = this.moduleSelect.value;
            console.log('Tab switch - saved values:', this.selectedClass, this.selectedModule);
        }

        // Update tab button states
        const tabBtns = this.modal.querySelectorAll('.tab-btn');
        tabBtns.forEach(btn => {
            btn.classList.remove('active');
            if (btn.dataset.tab === tabId) {
                btn.classList.add('active');
            }
        });

        // Update tab content states
        const tabContents = this.modal.querySelectorAll('.tab-content');
        tabContents.forEach(content => {
            content.classList.remove('active');
            if (content.dataset.tab === tabId) {
                content.classList.add('active');
            }
        });

        // Update footer buttons
        const nextBtn = document.getElementById('next-tab');
        const prevBtn = document.getElementById('prev-tab');
        const createBtn = document.getElementById('create-block-btn');

        // Show/hide buttons based on current tab
        if (tabId === 'select-class') {
            prevBtn.disabled = true;
            nextBtn.style.display = 'inline-block';
            createBtn.style.display = 'none';
        } else if (tabId === 'io-nodes') {
            nextBtn.style.display = 'none';
            createBtn.style.display = 'inline-block';
            prevBtn.disabled = false;
        } else {
            prevBtn.disabled = false;
            nextBtn.style.display = 'inline-block';
            createBtn.style.display = 'none';
        }
    }

    /**
     * Navigate to the next tab
     */
    nextTab() {
        const currentTabBtn = this.modal.querySelector('.tab-btn.active');
        const tabBtns = Array.from(this.modal.querySelectorAll('.tab-btn'));
        const currentIndex = tabBtns.indexOf(currentTabBtn);

        // Check if we need to validate the current tab
        if (currentTabBtn.dataset.tab === 'select-class') {
            // Make sure a class is selected before proceeding
            if (!this.classSelect.value) {
                alert('Please select a class before proceeding');
                return;
            }
            // Make sure we save the values
            this.selectedClass = this.classSelect.value;
            this.selectedModule = this.moduleSelect.value;
        }

        if (currentIndex < tabBtns.length - 1) {
            const nextTabId = tabBtns[currentIndex + 1].dataset.tab;
            this.switchTab(nextTabId);
        }
    }

    /**
     * Navigate to the previous tab
     */
    prevTab() {
        const currentTabBtn = this.modal.querySelector('.tab-btn.active');
        const tabBtns = Array.from(this.modal.querySelectorAll('.tab-btn'));
        const currentIndex = tabBtns.indexOf(currentTabBtn);

        if (currentIndex > 0) {
            const prevTabId = tabBtns[currentIndex - 1].dataset.tab;
            this.switchTab(prevTabId);
        }
    }

    /**
     * Load available LangChain libraries
     */
    async loadLibraries() {
        try {
            const response = await fetch('/api/langchain/libraries');
            const data = await response.json();

            this.libraries = data.libraries || [];

            // Update library select options
            this.librarySelect.innerHTML = '';
            this.librarySelect.appendChild(new Option('Select a library', ''));

            this.libraries.forEach(library => {
                this.librarySelect.appendChild(new Option(library, library));
            });

            // Set default if langchain_community is available
            if (this.libraries.includes('langchain_community')) {
                this.librarySelect.value = 'langchain_community';
                this.onLibraryChange();
            }
        } catch (error) {
            console.error('Error loading libraries:', error);
            this.librarySelect.innerHTML = '<option value="">Error loading libraries</option>';
        }
    }

    /**
     * Handle library selection change
     */
    async onLibraryChange() {
        this.selectedLibrary = this.librarySelect.value;
        this.moduleSelect.disabled = !this.selectedLibrary;
        this.moduleSelect.innerHTML = '<option value="">Loading modules...</option>';
        this.classSelect.innerHTML = '<option value="">Select a module first</option>';
        this.classSelect.disabled = true;

        if (!this.selectedLibrary) {
            this.moduleSelect.innerHTML = '<option value="">Select a library first</option>';
            return;
        }

        try {
            const response = await fetch(`/api/langchain/modules?library=${this.selectedLibrary}`);
            const data = await response.json();

            this.modules = data.modules || [];

            // Update module select options
            this.moduleSelect.innerHTML = '';
            this.moduleSelect.appendChild(new Option('Select a module', ''));

            this.modules.forEach(module => {
                // Display only the last part of the module path
                const displayName = module.split('.').pop();
                this.moduleSelect.appendChild(new Option(displayName, module));
            });

            // If document_loaders exists, select it by default
            const documentLoaders = this.modules.find(m => m.endsWith('document_loaders'));
            if (documentLoaders) {
                this.moduleSelect.value = documentLoaders;
                this.onModuleChange();
            }

            this.moduleSelect.disabled = false;
        } catch (error) {
            console.error('Error loading modules:', error);
            this.moduleSelect.innerHTML = '<option value="">Error loading modules</option>';
        }
    }

    /**
     * Handle module selection change
     */
    async onModuleChange() {
        const moduleSelect = document.getElementById('module-select');
        const classSelect = document.getElementById('class-select');
        const selectedModule = moduleSelect.value;

        // Clear and disable class select
        classSelect.innerHTML = '<option value="">Select a class...</option>';
        classSelect.disabled = true;

        if (!selectedModule) {
            return;
        }

        try {
            // Fetch classes for the selected module
            const response = await fetch(`/api/langchain/classes?module=${selectedModule}`);
            if (!response.ok) {
                throw new Error(`HTTP error! status: ${response.status}`);
            }
            const data = await response.json();

                    if (data.error) {
                throw new Error(data.error);
            }

            // Add classes to select
            data.classes.forEach(className => {
                    const option = document.createElement('option');
                    option.value = className;
                    option.textContent = className;
                classSelect.appendChild(option);
            });

            // Enable class select
            classSelect.disabled = false;

            // Reset class selection
            this.selectedClass = null;
            this.classDetails = null;
            this.selectedMethods = [];
            this.parameters = {};

            // Clear methods and parameters containers
            this.methodsContainer.innerHTML = '';
            this.parametersContainer.innerHTML = '';

            // Reset nodes
            this.inputNodes = [];
            this.outputNodes = [];
            this.updateNodesDisplay();
        } catch (error) {
            console.error('Error fetching classes:', error);
            showToast(`Error loading classes: ${error.message}`, 'error');
        }
    }

    /**
     * Handle class selection change
     */
    async onClassChange() {
        const library = this.librarySelect.value;
        const module = this.moduleSelect.value;
        const selectedClass = this.classSelect.value;

        console.log(`Class selected: ${selectedClass}`);

        // Update the selectedClass property
        this.selectedClass = selectedClass;

        // Clear method select
        this.methodsContainer.innerHTML = '<p>Select a class first</p>';

        if (!selectedClass) {
            return;
        }

        // Show loading message in the method select
        this.methodsContainer.innerHTML = '<div class="loading-message">Loading methods...</div>';

        // Update parameter container to show loading
        this.parametersContainer.innerHTML = '<div class="loading-message">Loading class details...</div>';

        try {
            // Clear previous details
            this.selectedMethods = [];
            this.parameters = {};
            this.inputNodes = [];
            this.outputNodes = [];

            // Perform the fetch
            const response = await fetch(`/api/langchain/class_details?library=${library}&module=${module}&class_name=${selectedClass}`);

            if (!response.ok) {
                throw new Error(`HTTP error! Status: ${response.status}`);
            }

            const data = await response.json();
            this.classDetails = data;

            // Update class description
            const description = this.modal.querySelector('.class-description');
            description.innerHTML = `
                <div class="class-name-header">
                    <h3>${selectedClass}</h3>
                    <div class="class-path" style="display: none;">${library}.${module}.${selectedClass}</div>
                </div>
                <div class="docstring-content">
                    ${this.formatDocstring(data.doc || 'No description available.')}
                </div>
            `;

            // Initialize collapsible sections
            this.initCollapsibleSections();


            // Update methods container
            this.updateMethodsContainer();
        } catch (error) {
            console.error('Error loading class details:', error);
            const description = this.modal.querySelector('.class-description');
            description.innerHTML = `<p class="error">Error loading class details: ${error.message}</p>`;
            this.methodsContainer.innerHTML = `<p class="error">Failed to load methods: ${error.message}</p>`;
        }
    }



    // Initialize collapsible sections
    initCollapsibleSections() {

        // Find all collapsible sections
        const collapsibleSections = this.modal.querySelectorAll('.collapsible-section');

        // Add click event listeners to each collapsible header
        collapsibleSections.forEach(section => {
            const header = section.querySelector('.collapsible-header');
            header.addEventListener('click', () => {
                // Toggle the expanded class
                section.classList.toggle('expanded');
            });
        });
    }

    /**
     * Format a docstring with proper HTML formatting
     * @param {string} docstring - The raw docstring text
     * @returns {string} - Formatted HTML
     */
    formatDocstring(docstring) {
        // Use the DocstringHandler for formatting
        const docstringHandler = new DocstringHandler();
        const parsedDocstring = docstringHandler.parseDocstring(docstring);
        return docstringHandler.formatDocstring(parsedDocstring);
    }


    /**
     * Update the methods container with available methods
     */
    updateMethodsContainer() {
        if (!this.classDetails) {
            this.methodsContainer.innerHTML = '<p>No methods available</p>';
            return;
        }

        // Check for methods in the response
        const methods = this.classDetails.methods || [];
        const methodDetails = this.classDetails.method_details || [];

        if (!methods || methods.length === 0) {
            this.methodsContainer.innerHTML = '<p>No methods available</p>';
            return;
        }

        // Generate HTML for methods
        let html = '<div class="methods-list">';

        // Initialize selected methods if needed
        if (!this.selectedMethods || !Array.isArray(this.selectedMethods)) {
            this.selectedMethods = ['__init__']; // Always include constructor
        }

        // Make sure __init__ is in the selected methods
        if (!this.selectedMethods.includes('__init__')) {
            this.selectedMethods.push('__init__');
        }

        // Add constructor (init_params) if available
        if (this.classDetails.init_params && this.classDetails.init_params.length > 0) {
            html += `
                <div class="method-item">
                    <input type="checkbox" id="method-__init__" value="__init__" checked disabled>
                    <label for="method-__init__">
                        <strong>__init__</strong> - Constructor
                    </label>
                    <div class="method-details">
                        ${this.formatDocstring(this.classDetails.doc || 'No documentation available for constructor.')}
                    </div>
                </div>
            `;

            // Store constructor parameters
            const constructorParams = this.classDetails.init_params.map(param => param.name);
            this.parameters['__init__'] = constructorParams;
        }

        // Create a map of method details by name for easier lookup
        const methodDetailsByName = {};
        methodDetails.forEach(methodDetail => {
            methodDetailsByName[methodDetail.name] = methodDetail;
        });

        // Add methods (exclude __init__ since we handled it specially)
        methods.forEach(methodName => {
            if (methodName === '__init__') return;

            // Get method details if available
            const methodDetail = methodDetailsByName[methodName] || null;
            const methodDoc = methodDetail ? methodDetail.doc : 'No documentation available';

            // Check if this method was previously selected
            const isChecked = this.selectedMethods.includes(methodName);

            html += `
                <div class="method-item">
                    <input type="checkbox" id="method-${methodName}" value="${methodName}" ${isChecked ? 'checked' : ''}>
                    <label for="method-${methodName}">
                        <strong>${methodName}</strong>
                    </label>
                    <div class="method-details">
                        ${this.formatDocstring(methodDoc)}
                    </div>
                </div>
            `;

            // Store method parameters if available
            if (methodDetail && methodDetail.parameters) {
                const paramNames = methodDetail.parameters.map(param => param.name);
                this.parameters[methodName] = paramNames;
            }
        });

        html += '</div>';
        this.methodsContainer.innerHTML = html;

        // Add event listeners for method selection
        const methodCheckboxes = this.methodsContainer.querySelectorAll('input[type="checkbox"]');
        methodCheckboxes.forEach(checkbox => {
            checkbox.addEventListener('change', (e) => {
                const methodName = e.target.value;
                if (e.target.checked) {
                    // Method was selected
                    if (!this.selectedMethods.includes(methodName)) {
                        this.selectedMethods.push(methodName);
                    }
                } else {
                    // Method was deselected
                    if (methodName !== '__init__') { // Don't allow deselecting constructor
                        this.selectedMethods = this.selectedMethods.filter(m => m !== methodName);
                    }
                }

                // Update the parameters container
                this.updateParametersContainer();

                // Log the selected methods for debugging
                console.log('Selected methods updated:', this.selectedMethods);

                // Immediately save this selection to ensure it's not lost
                if (this.editingBlockId && this.selectedClass) {
                    console.log('Attempt save');
                    saveMethods(this.selectedClass, this.selectedMethods, this.editingBlockId);
                    console.log('Saved methods during editing:', this.selectedMethods);
                }
            });
        });

        // Update parameters after setting up methods
        this.updateParametersContainer();

        // Log all available methods for debugging
        console.log('Available methods:', methods);
        console.log('Currently selected methods:', this.selectedMethods);
    }

    /**
     * Update the parameters container based on selected methods
     */
    updateParametersContainer() {
        if (!this.classDetails || !this.selectedMethods || this.selectedMethods.length === 0) {
            this.parametersContainer.innerHTML = '<p>No parameters to configure</p>';
            return;
        }

        let html = '<div class="parameters-list">';

        // Get constructor parameters first
        if (this.selectedMethods.includes('__init__') && this.classDetails.init_params) {
            html += '<h4>Constructor Parameters</h4>';

            const constructorParams = this.classDetails.init_params;
            if (constructorParams.length === 0) {
                html += '<p>No constructor parameters</p>';
            } else {
                html += this.renderParameterInputs('__init__', constructorParams);
            }
        }

        // Create a map of method details by name for easier lookup
        const methodDetailsByName = {};
        if (this.classDetails.method_details) {
            this.classDetails.method_details.forEach(methodDetail => {
                methodDetailsByName[methodDetail.name] = methodDetail;
            });
        }

        // Add parameters for other selected methods
        this.selectedMethods.forEach(methodName => {
            if (methodName === '__init__') return; // Skip constructor, already handled

            // Get method details
            const methodDetail = methodDetailsByName[methodName];

            if (!methodDetail) {
                console.warn(`No details found for method: ${methodName}`);
                return;
            }

            html += `<h4>${methodName} Parameters</h4>`;

            if (!methodDetail.parameters || methodDetail.parameters.length === 0) {
                html += '<p>No parameters for this method</p>';
            } else {
                html += this.renderParameterInputs(methodName, methodDetail.parameters);
            }
        });

        html += '</div>';
        this.parametersContainer.innerHTML = html;

        // Add event listeners for parameter inputs
        const paramInputs = this.parametersContainer.querySelectorAll('.param-input');
        paramInputs.forEach(input => {
            input.addEventListener('change', (e) => {
                const methodName = e.target.dataset.method;
                const paramName = e.target.dataset.param;
                const value = e.target.value;

                // Initialize parameter values for this method if not exists
                if (!this.parameters[methodName]) {
                    this.parameters[methodName] = {};
                }

                // Store parameter value
                this.parameters[methodName][paramName] = value;
            });
        });
    }

    /**
     * Render parameter input fields
     * @param {string} methodName - The method name
     * @param {Array} parameters - The parameters to render inputs for
     * @param {string} blockId - The ID of the block these parameters belong to
     * @returns {string} - HTML for parameter inputs
     */
    renderParameterInputs(methodName, parameters, blockId = '') {
        let html = '<div class="param-group">';

        parameters.forEach(param => {
            // Skip 'self' parameter
            if (param.name === 'self') return;

            // Get stored value if any
            const storedValue = this.parameters[methodName] &&
                                this.parameters[methodName][param.name] ?
                                this.parameters[methodName][param.name] : '';

            // Determine if parameter is required
            const isRequired = param.required;
            const requiredMark = isRequired ? '<span class="required">*</span>' : '';

            // Determine if the parameter is likely a file path
            const isFilePath = param.name.toLowerCase().includes('file') ||
                               param.name.toLowerCase().includes('path');

            // Block ID attribute for targeting the right block
            const blockIdAttr = blockId ? ` data-block-id="${blockId}"` : '';
<<<<<<< HEAD
            
=======

>>>>>>> 9164efc7
            // Create input field with parameter details
            html += `
                <div class="param-row ${isFilePath ? 'file-param-row' : ''}">
                    <label for="${methodName}-${param.name}">
                        ${param.name}${requiredMark}:
                        <span class="param-type">${param.type || 'Any'}</span>
                    </label>
                    <div class="input-container">
                        <input type="text"
                            id="${methodName}-${param.name}"
                            class="param-input"
                            data-method="${methodName}"
                            data-param="${param.name}"
                            ${blockIdAttr}
                            value="${storedValue}"
                            placeholder="${param.default || ''}">
                        ${isFilePath ? `
                        <button type="button"
                            class="file-upload-btn"
                            data-method="${methodName}"
                            data-param="${param.name}"
                            ${blockIdAttr}
                            title="Upload files">
                            <span>📁</span>
                        </button>` : ''}
                    </div>
                    ${param.description ? `<div class="param-description">${param.description}</div>` : ''}
                </div>
            `;
        });

        html += '</div>';
        return html;
    }

    /**
     * Add a new input node
     */
    addInputNode() {
        const inputNodeName = prompt('Enter input node name:');
        if (!inputNodeName) return;

        // Add to inputNodes array
        this.inputNodes.push(inputNodeName);

        // Update nodes display
        this.updateNodesDisplay();
    }

    /**
     * Add a new output node
     */
    addOutputNode() {
        const outputNodeName = prompt('Enter output node name:');
        if (!outputNodeName) return;

        // Add to outputNodes array
        this.outputNodes.push(outputNodeName);

        // Update nodes display
        this.updateNodesDisplay();
    }

    /**
     * Update the nodes display
     */
    updateNodesDisplay() {
        const inputNodesList = document.getElementById('input-nodes-list');
        const outputNodesList = document.getElementById('output-nodes-list');

        // Update input nodes list
        let inputNodesHtml = '';
        this.inputNodes.forEach((nodeName, index) => {
            inputNodesHtml += `
                <div class="node-item">
                    <span>${nodeName}</span>
                    <button class="remove-node-btn" data-type="input" data-index="${index}">×</button>
                </div>
            `;
        });
        inputNodesList.innerHTML = inputNodesHtml || '<p>No input nodes added</p>';

        // Update output nodes list
        let outputNodesHtml = '';
        this.outputNodes.forEach((nodeName, index) => {
            outputNodesHtml += `
                <div class="node-item">
                    <span>${nodeName}</span>
                    <button class="remove-node-btn" data-type="output" data-index="${index}">×</button>
                </div>
            `;
        });
        outputNodesList.innerHTML = outputNodesHtml || '<p>No output nodes added</p>';

        // Add event listeners for remove buttons
        const removeButtons = document.querySelectorAll('.remove-node-btn');
        removeButtons.forEach(button => {
            button.addEventListener('click', (e) => {
                const type = e.target.dataset.type;
                const index = parseInt(e.target.dataset.index);

                if (type === 'input') {
                    this.inputNodes.splice(index, 1);
                } else if (type === 'output') {
                    this.outputNodes.splice(index, 1);
                }

                this.updateNodesDisplay();
            });
        });
    }

    /**
     * Validate all steps before creating a block
     */
    validateForCreation() {
        if (!this.selectedClass) {
            showToast('Please select a class', 'error');
            return false;
        }

        return true;
    }

    /**
     * Create a custom block with the selected configuration
     */
    async createBlock() {
        try {
            // Validate that we have required fields
            if (!this.validateForCreation()) {
                return;
            }

            // Make sure we have up-to-date selected methods
            if (!this.selectedMethods || this.selectedMethods.length === 0) {
                // If no methods selected, default to just the constructor
                this.selectedMethods = ['__init__'];
                console.warn('No methods selected, defaulting to constructor only');
            } else if (!this.selectedMethods.includes('__init__')) {
                // Make sure constructor is always included
                this.selectedMethods.unshift('__init__');
                console.log('Added constructor to selected methods');
            }

            // Log the methods we're about to save
            console.log('Creating block with these methods:', this.selectedMethods);

            // Generate a unique ID for the block
            const blockId = `custom-block-${Date.now()}`;

            // First save methods to ensure they're available
            console.log(`Saving methods for new block ${blockId}:`, this.selectedMethods);
            saveMethods(this.selectedClass, this.selectedMethods, blockId);

            // Create the block on the canvas
            createCustomBlock(
                this.selectedClass,
                this.inputNodes,
                this.outputNodes,
                blockId
            );

            // Add the block to the menu
            addCustomBlockToMenu(this.selectedClass, blockId, this.inputNodes, this.outputNodes);

            // Save module info for this class
            saveModuleInfo(this.selectedClass, this.librarySelect.value, this.moduleSelect.value, blockId);

            // Close the modal
            this.closeModal();

            // Reset the form for next use
            this.resetForm();

            // Show success message
            showToast('Custom block created successfully!', 'success');
        } catch (error) {
            console.error('Error creating block:', error);
            showToast(`Error creating block: ${error.message}`, 'error');
        }
    }

    /**
     * Edit an existing custom block
     * @param {string} blockId - The ID of the block to edit
     * @param {string} className - The class name of the block
     * @param {Array} inputNodes - The input nodes of the block
     * @param {Array} outputNodes - The output nodes of the block
     */
    editBlock(blockId, className, inputNodes, outputNodes) {
        // Store edit info
        this.editingBlockId = blockId;
        this.selectedClass = className;

        // Format nodes to ensure they have the right structure
        this.inputNodes = inputNodes.map(node => {
            return typeof node === 'string' ? node : node.name;
        });

        this.outputNodes = outputNodes.map(node => {
            return typeof node === 'string' ? node : node.name;
        });

        // Try to load selected methods from storage
        const customBlocks = JSON.parse(sessionStorage.getItem('customBlocks') || '[]');
        const blockData = customBlocks.find(b => b.id === blockId);
        if (blockData && blockData.methods) {
            this.selectedMethods = blockData.methods;
        } else {
            // Default to constructor method if no methods found
            this.selectedMethods = ['__init__'];
        }

        // Find the block's library and module
        const blockData2 = this.findBlockData(className);
        if (blockData2) {
            this.selectedLibrary = blockData2.library;
            this.selectedModule = blockData2.module;
        }

        // Show modal
        this.showModal();

        // Update all UI components
        this.loadLibraries().then(() => {
            // Load available modules
            if (this.selectedLibrary) {
                this.librarySelect.value = this.selectedLibrary;
                this.onLibraryChange().then(() => {
                    // Load available classes
                    if (this.selectedModule) {
                        this.moduleSelect.value = this.selectedModule;
                        this.onModuleChange().then(() => {
                            // Select class
                            if (this.selectedClass) {
                                this.classSelect.value = this.selectedClass;
                                this.onClassChange();
                            }
                        });
                    }
                });
            }

            // Update nodes display
            this.updateNodesDisplay();

            // Change modal title and button text
            const modalTitle = this.modal.querySelector('h2');
            if (modalTitle) {
                modalTitle.textContent = 'Edit Custom Block';
            }

            const createBtn = document.getElementById('create-block-btn');
            if (createBtn) {
                createBtn.textContent = 'Update Block';
            }
        });
    }

    /**
     * Find block data (library and module) from class name
     * This is a helper method to find which library and module a class belongs to
     */
    findBlockData(className) {

        // Try to find in localStorage if we've used this class before
        const customBlocks = JSON.parse(localStorage.getItem('customBlocks') || '[]');
        const existingBlock = customBlocks.find(block => block.className === className);

        if (existingBlock && existingBlock.moduleInfo) {
            return {
                library: existingBlock.moduleInfo.library,
                module: existingBlock.moduleInfo.module
            };
        }
    }

    /**
     * Reset the form and clear selections
     */
    resetForm() {
        // Clear selections
        this.selectedMethods = [];
        this.inputNodes = [];
        this.outputNodes = [];
        this.parameters = {};
        this.editingBlockId = null;
        console.log('selections reset');

        // Reset UI
        const methodCheckboxes = this.methodsContainer.querySelectorAll('input[type="checkbox"]');
        methodCheckboxes.forEach(checkbox => {
            if (checkbox.value !== '__init__') { // Skip __init__ as it's always selected
                checkbox.checked = false;
            }
        });

        // Reset nodes display
        this.updateNodesDisplay();

        // Reset parameters display
        this.updateParametersContainer();

        // Reset tab to first tab
        this.switchTab('select-class');
    }
}

// Helper function for toast messages
function showToast(message, type = 'info') {
    // Create toast element
    const toast = document.createElement('div');
    toast.className = `toast toast-${type}`;
    toast.textContent = message;

    // Add to document
    document.body.appendChild(toast);

    // Trigger animation
    setTimeout(() => {
        toast.classList.add('show');
    }, 10);

    // Auto remove after delay
    setTimeout(() => {
        toast.classList.remove('show');

        // Remove element after fade out
        setTimeout(() => {
            toast.remove();
        }, 300);
    }, 3000);
}

// Function to add the custom block to the blocks menu
function addCustomBlockToMenu(className, blockId, inputNodes, outputNodes) {
    // Find the blocks content container
    const blocksContent = document.getElementById('blocks-content');
    if (!blocksContent) return;

    // Find the custom blocks container
    const customBlocksContainer = blocksContent.querySelector('#custom-blocks-container');
    if (!customBlocksContainer) return;

    // Show the section header if not already visible
    const sectionHeader = blocksContent.querySelector('#custom-blocks-section-header');
    if (sectionHeader) {
        sectionHeader.style.display = '';
    }

    // Check if this block already exists in the menu
    if (customBlocksContainer.querySelector(`[data-block-id="${blockId}"]`)) {
        console.log(`Block ${blockId} already exists in menu, skipping`);
        return;
    }

    // Create a block template
    const blockTemplate = document.createElement('div');
    blockTemplate.className = 'block-template custom-block-template';
    blockTemplate.setAttribute('draggable', 'true');
    blockTemplate.setAttribute('data-block-type', 'custom');
    blockTemplate.setAttribute('data-block-id', blockId);
    blockTemplate.setAttribute('data-class-name', className);

    let blockName = className;

    // Create simplified block structure for the menu
    blockTemplate.innerHTML = `
        <div class="block-header">
            <div class="block-drag-handle" contenteditable="false">${blockName}</div>

        </div>
    `;

    // Add drag start event listener
    blockTemplate.addEventListener('dragstart', (e) => {
        e.dataTransfer.setData('text/plain', 'custom');
        e.dataTransfer.setData('blockId', blockId);
        e.dataTransfer.setData('className', className);
        e.dataTransfer.setData('inputNodes', JSON.stringify(inputNodes));
        e.dataTransfer.setData('outputNodes', JSON.stringify(outputNodes));
    });

    // Add event listener for the block-drag-handle to make it editable
    const dragHandle = blockTemplate.querySelector('.block-drag-handle');
    if (dragHandle) {
        // Store the original class name as a data attribute
        dragHandle.setAttribute('data-original-name', className);

        // Add click event to make it editable
        dragHandle.addEventListener('click', (e) => {
            // Only make editable on direct click (not during drag)
            if (e.target === dragHandle) {
                dragHandle.focus();
                // Select all text
                const range = document.createRange();
                range.selectNodeContents(dragHandle);
                const selection = window.getSelection();
                selection.removeAllRanges();
                selection.addRange(range);
            }
        });

        // Save the new name when focus is lost
        dragHandle.addEventListener('blur', () => {
            const newName = dragHandle.textContent.trim();
            if (newName && newName !== className) {
                // Update the block's class name attribute
                blockTemplate.setAttribute('data-class-name', newName);

                // Update the className variable for future reference
                className = newName;

                // Update the block in sessionStorage
                updateBlockNameInStorage(blockId, newName);

                console.log(`Block name changed from "${className}" to "${newName}"`);
            }
        });

        // Prevent drag when editing
        dragHandle.addEventListener('mousedown', (e) => {
            // If the user is editing (has focus), don't start dragging
            if (document.activeElement === dragHandle) {
                e.stopPropagation();
            }
        });
    }

    // Add to custom blocks container
    customBlocksContainer.appendChild(blockTemplate);

    // Save to sessionStorage for persistence
    saveCustomBlockToStorage(className, blockId, inputNodes, outputNodes);

    // Show success message
    showToast('Custom block added to menu', 'success');
}

// Function to save custom block to localStorage
function saveCustomBlockToStorage(className, blockId, inputNodes, outputNodes) {
    // Get existing blocks or initialize empty array
    const existingBlocks = JSON.parse(sessionStorage.getItem('customBlocks') || '[]');

    // Get selected methods from the handler if it exists
    const handler = window.customBlockHandler;
    let selectedMethods = ['__init__']; // Default to constructor only

    if (handler && handler.selectedMethods && handler.selectedMethods.length > 0) {
        // Make sure we have all the methods the user selected
        selectedMethods = [...handler.selectedMethods];
        // Ensure __init__ is always included
        if (!selectedMethods.includes('__init__')) {
            selectedMethods.unshift('__init__');
        }
        console.log(`Using ${selectedMethods.length} methods from handler for ${blockId}:`, selectedMethods);
    } else {
        // Try to find existing methods for this class
        const existingBlock = existingBlocks.find(b => b.className === className);
        if (existingBlock && existingBlock.methods && existingBlock.methods.length > 0) {
            selectedMethods = [...existingBlock.methods];
            console.log(`Using ${selectedMethods.length} existing methods for ${blockId}:`, selectedMethods);
        }
    }

    // Check if block already exists
    const existingBlockIndex = existingBlocks.findIndex(block => block.id === blockId);

    if (existingBlockIndex >= 0) {
        // Update existing block
        existingBlocks[existingBlockIndex] = {
            ...existingBlocks[existingBlockIndex],
            className: className,
            inputNodes: inputNodes,
            outputNodes: outputNodes,
            methods: selectedMethods
        };
        console.log(`Updated existing block ${blockId} with ${selectedMethods.length} methods:`, selectedMethods);
    } else {
        // Add new block
        existingBlocks.push({
            id: blockId,
            className: className,
            inputNodes: inputNodes,
            outputNodes: outputNodes,
            methods: selectedMethods
        });
        console.log(`Added new block ${blockId} with ${selectedMethods.length} methods:`, selectedMethods);
    }

    // Save back to sessionStorage
    sessionStorage.setItem('customBlocks', JSON.stringify(existingBlocks));
}

// Function to load custom blocks from localStorage
function loadCustomBlocks() {
    const customBlocks = JSON.parse(sessionStorage.getItem('customBlocks') || '[]');
    customBlocks.forEach(block => {
        addCustomBlockToMenu(block.className, block.id, block.inputNodes, block.outputNodes);
    });
}

// Initialize the custom block handler
let customBlockHandler = null;

// Initialize custom blocks when page loads
document.addEventListener('DOMContentLoaded', () => {
    // Add event listener to clear sessionStorage on page unload
    window.addEventListener('beforeunload', () => {
        // Clear all custom block data on page refresh or close
        sessionStorage.removeItem('customBlocks');
        sessionStorage.removeItem('moduleInfo');
    });
});

// Function to update a block's nodes (for editing)
function updateBlockNodes(blockElement, className, inputNodes, outputNodes) {
    // Update block header with class name
    const dragHandle = blockElement.querySelector('.block-drag-handle');
    if (dragHandle) {
        // Only update the text content if it's not being edited
        if (document.activeElement !== dragHandle) {
            dragHandle.textContent = className;
        }

        // Update the data-original-name attribute
        dragHandle.setAttribute('data-original-name', className);
    }

    // Update input nodes
    const inputNodeContainer = blockElement.querySelector('.input-node-group');
    if (inputNodeContainer) {
        // Clear existing nodes
        inputNodeContainer.innerHTML = '';

        // Add new input nodes
        if (inputNodes && inputNodes.length > 0) {
            inputNodes.forEach(node => {
                const nodeName = typeof node === 'string' ? node : node.name;
                const nodeElement = document.createElement('div');
                nodeElement.className = 'input-node';
                nodeElement.setAttribute('data-input', nodeName);

                const nodeLabel = document.createElement('div');
                nodeLabel.className = 'node-label';
                nodeLabel.textContent = nodeName;

                nodeElement.appendChild(nodeLabel);
                inputNodeContainer.appendChild(nodeElement);
            });
        }
    }

    // Update output nodes
    const outputNodeContainer = blockElement.querySelector('.output-node-group');
    if (outputNodeContainer) {
        // Clear existing nodes
        outputNodeContainer.innerHTML = '';

        // Add new output nodes
        if (outputNodes && outputNodes.length > 0) {
            outputNodes.forEach(node => {
                const nodeName = typeof node === 'string' ? node : node.name;
                const nodeElement = document.createElement('div');
                nodeElement.className = 'output-node';
                nodeElement.setAttribute('data-output', nodeName);

                const nodeLabel = document.createElement('div');
                nodeLabel.className = 'node-label';
                nodeLabel.textContent = nodeName;

                nodeElement.appendChild(nodeLabel);
                outputNodeContainer.appendChild(nodeElement);
            });
        }
    }

    // Update data attribute for class name
    blockElement.setAttribute('data-class-name', className);
}

// Function to save module info for future edits
function saveModuleInfo(className, library, module, blockId = null) {
    // Get existing blocks from sessionStorage
    const existingBlocks = JSON.parse(sessionStorage.getItem('customBlocks') || '[]');

    // Find the block with matching class name
    const blockIndex = existingBlocks.findIndex(block => block.className === className);

    const moduleInfo = {
        library: library,
        module: module
    }

    if (blockIndex >= 0) {
        // Update existing block's module info
        existingBlocks[blockIndex].moduleInfo = moduleInfo
        // If a block ID was provided, update it
        if (blockId && existingBlocks[blockIndex].id !== blockId) {
            existingBlocks[blockIndex].id = blockId;
        }

    } else {
        // Create a new entry if block not found
        existingBlocks.push({
            className: className,
            id: blockId || `class-${Date.now()}`, // Use provided ID or generate one
            moduleInfo: moduleInfo
        });
    }

    // Save back to sessionStorage
    sessionStorage.setItem('customBlocks', JSON.stringify(existingBlocks));

    console.log(`Saved module info for ${className}: ${module}`);

    // Also save to localStorage as a backup
    try {
        const localBlocks = JSON.parse(localStorage.getItem('customBlocks') || '[]');
        const localBlockIndex = localBlocks.findIndex(block => block.className === className);

        if (localBlockIndex >= 0) {
            localBlocks[localBlockIndex].moduleInfo = moduleInfo;
        } else {
            localBlocks.push({
                className: className,
                moduleInfo: moduleInfo
            });
        }

        localStorage.setItem('customBlocks', JSON.stringify(localBlocks));
    } catch (e) {
        console.warn('Failed to save to localStorage:', e);
    }
}

// Function to create a custom block on the canvas
function createCustomBlock(className, inputNodes, outputNodes, blockId, originalBlockId = null) {
    // Create a new block element
    var blockName = className;
    const block = document.createElement('div');
    block.className = 'block custom-block';
    block.setAttribute('data-block-type', 'custom');
    block.setAttribute('data-class-name', className);
    block.id = blockId;

    // Store reference to original block if provided
    if (originalBlockId) {
        block.setAttribute('data-original-block-id', originalBlockId);
    }

    // Create the block content structure that matches regular blocks
    block.innerHTML = `
        <div class="block-content-wrapper">
            <div class="block-header">
                <div class="block-drag-handle" contenteditable="true">${blockName}</div>
            </div>
            <div class="node-container">
                    <div class="input-node-group">
                        ${inputNodes.map(node =>
                            `<div class="input-node" data-input="${typeof node === 'string' ? node : node.name}">
                                <div class="tooltip-container">
                                    <div class="node-label">${typeof node === 'string' ? node : node.name}</div>
                                </div>
                            </div>`
                        ).join('')}
                    </div>
                    <div class="output-node-group">
                        ${outputNodes.map(node =>
                            `<div class="output-node" data-output="${typeof node === 'string' ? node : node.name}">
                                <div class="tooltip-container">
                                    <div class="node-label">${typeof node === 'string' ? node : node.name}</div>
                                </div>
                            </div>`
                        ).join('')}
                    </div>
            </div>
            <div class="block-content">
                <select class="method-select" title="Select method to execute">
                    <option value="" disabled= selected>Select method...</option>
                </select>
                <div class="block-parameters">
                    <!-- Parameters will be added here dynamically -->
                </div>
            </div>
        </div>
    `;

    // Add delete button
    const deleteButton = document.createElement('div');
    deleteButton.className = 'delete-button';
    deleteButton.innerHTML = '×';
    deleteButton.addEventListener('click', (e) => {
        e.stopPropagation();
        if (typeof deleteBlock === 'function') {
            deleteBlock(block);
        } else {
            // Fallback if deleteBlock isn't available
            block.remove();
        }
    });
    block.appendChild(deleteButton);

    // Add event listener for the block-drag-handle to make it editable
    const dragHandle = block.querySelector('.block-drag-handle');
    if (dragHandle) {
        // Store the original class name as a data attribute
        dragHandle.setAttribute('data-original-name', className);

        // Add click event to make it editable
        dragHandle.addEventListener('click', (e) => {
            // Only make editable on direct click (not during drag)
            if (e.target === dragHandle) {
                dragHandle.focus();
                // Select all text
                const range = document.createRange();
                range.selectNodeContents(dragHandle);
                const selection = window.getSelection();
                selection.removeAllRanges();
                selection.addRange(range);
            }
        });

        // Save the new name when focus is lost
        dragHandle.addEventListener('blur', () => {
            const newName = dragHandle.textContent.trim();
            if (newName && newName !== className) {
                // Update the block's class name attribute
                block.setAttribute('data-class-name', newName);
                console.log(`Block name changed from "${className}" to "${newName}"`);
            }
        });

        // Prevent drag when editing
        dragHandle.addEventListener('mousedown', (e) => {
            // If the user is editing (has focus), don't start dragging
            if (document.activeElement === dragHandle) {
                e.stopPropagation();
            }
        });
    }

    // Populate methods dropdown - pass the original block ID if available for method lookup
    populateMethodsForBlock(block, className, originalBlockId || blockId);

        // Handle method selection change
    const methodSelect = block.querySelector('.method-select');
    console.log('try method select');
    if (methodSelect) {
        console.log('method select found');
        methodSelect.addEventListener('change', () => {
            const selectedMethod = methodSelect.value;
            console.log(`Method selected: ${selectedMethod}`);

            // Add a method row for the selected method
            if (selectedMethod && selectedMethod !== '__init__') {
                addMethodRow(block, selectedMethod, blockId);
            }

            // Update block parameters based on selected method
            updateBlockParameters(block, selectedMethod);

            // Reset method select to the default option
            methodSelect.selectedIndex = 0;
        });
    }

    // Ensure nodes are properly positioned
    if (typeof updateBlockNodesForMethods === 'function') {
        updateBlockNodesForMethods(block);
    }

    return block;
}

// Function to populate methods for a block
function populateMethodsForBlock(block, className, blockId) {
    const methodSelect = block.querySelector('.method-select');
    if (!methodSelect) return;
    
    console.log(`Populating methods for block ${blockId || className}`);
    
    // Clear existing options
    methodSelect.innerHTML = '<option value="">Select Method</option>';
    
    // Try to find the block data with methods first by blockId
    let blockData = null;
    
    try {
        const customBlocksSession = JSON.parse(sessionStorage.getItem('customBlocks') || '[]');
        if (blockId) {
            blockData = customBlocksSession.find(b => b.id === blockId);
            console.log(`Looking for block data by ID ${blockId}: ${blockData ? 'Found' : 'Not found'}`);
        }
        
        // If not found by ID, try by className
        if (!blockData) {
            blockData = customBlocksSession.find(b => b.className === className);
            console.log(`Looking for block data by className ${className}: ${blockData ? 'Found' : 'Not found'}`);
        }
    } catch (e) {
        console.warn('Error retrieving block data from sessionStorage:', e);
    }
<<<<<<< HEAD
    
=======

    // Also check for saved method selections for this block
    let savedMethodSelections = [];
    try {
        const methodsKey = `blockMethods-${blockId}`;
        savedMethodSelections = JSON.parse(localStorage.getItem(methodsKey) || '[]');
    } catch (e) {
        console.warn('Error reading methods from localStorage:', e);
    }

>>>>>>> 9164efc7
    if (blockData && blockData.methods && blockData.methods.length > 0) {
        console.log(`Found ${blockData.methods.length} methods for ${blockId || className}: ${blockData.methods.join(', ')}`);
        
        // Add all methods to select
        blockData.methods.forEach(method => {
            const option = document.createElement('option');
            option.value = method;
            option.textContent = method;
            methodSelect.appendChild(option);
        });
        
        // Store the block-specific selectedMethod
        let selectedMethod = null;
        
        // If we have a selectedMethod from the saved data, use it
        if (blockData.selectedMethod) {
            selectedMethod = blockData.selectedMethod;
            console.log(`Using saved selectedMethod for ${blockId}: ${selectedMethod}`);
        } else {
            // Default to the first available method (often __init__)
            if (methodSelect.options.length > 1) {
                selectedMethod = methodSelect.options[1].value;
                console.log(`Defaulting to first method for ${blockId}: ${selectedMethod}`);
            }
        }
<<<<<<< HEAD
        
        if (selectedMethod) {
            methodSelect.value = selectedMethod;
            
            // Store this selection in the block's data
            try {
                const customBlocks = JSON.parse(sessionStorage.getItem('customBlocks') || '[]');
                const index = customBlocks.findIndex(b => b.id === blockId);
                if (index >= 0) {
                    customBlocks[index].selectedMethod = selectedMethod;
                    sessionStorage.setItem('customBlocks', JSON.stringify(customBlocks));
                    console.log(`Saved selectedMethod ${selectedMethod} for block ${blockId}`);
                }
            } catch (e) {
                console.warn('Error saving selectedMethod to sessionStorage:', e);
            }
            
            // Trigger change event to update parameters
            const event = new Event('change');
            methodSelect.dispatchEvent(event);
            
            // After method selection, apply any saved parameters
            if (blockData.parameters && Object.keys(blockData.parameters).length > 0) {
                // First ensure we have blockParams for this specific block
                const existingParams = localStorage.getItem(`blockParams-${blockId}`);
                if (!existingParams) {
                    // Save parameters to localStorage for this specific block
                    localStorage.setItem(`blockParams-${blockId}`, JSON.stringify(blockData.parameters));
                    console.log(`Initialized parameters for block ${blockId}:`, blockData.parameters);
                }
            }
=======

        // Add saved method rows if any
        if (savedMethodSelections.length > 0) {
            // Update method rows display
            updateMethodsDisplay(block, savedMethodSelections, blockId);
            
            // Restore parameters for all methods, not just the active one
            setTimeout(() => {
                console.log('Restoring parameters for all methods in the block');
                
                // First update parameters for the active method
                if (methodSelect.value) {
                    updateBlockParameters(block, methodSelect.value);
                }
                
                // Then update for all other selected methods
                savedMethodSelections.forEach(method => {
                    if (method !== '__init__' && method !== methodSelect.value) {
                        setTimeout(() => {
                            updateBlockParameters(block, method);
                        }, 200); // Stagger updates to avoid race conditions
                    }
                });
                
                // CRITICAL FIX: Also update for first method even if active method is empty
                // This ensures parameters show immediately after loading, without requiring user interaction
                if (!methodSelect.value && savedMethodSelections.length > 0) {
                    console.log('CRITICAL: Force immediate parameter display on load');
                    
                    // Try to use __init__ first, then fall back to first method
                    const firstMethod = savedMethodSelections.includes('__init__') ? 
                        '__init__' : savedMethodSelections[0];
                    
                    // Force immediate update for this method
                    updateBlockParameters(block, firstMethod);
                    console.log(`Forced immediate parameters display for ${firstMethod}`);
                    
                    // If we have a file_path parameter, make sure it's displayed
                    setTimeout(() => {
                        // Get saved parameters from localStorage
                        try {
                            const savedParams = JSON.parse(localStorage.getItem(`blockParams-${blockId}`) || '{}');
                            if (savedParams.file_path) {
                                console.log(`Found file_path parameter: ${savedParams.file_path}`);
                                
                                // Look for an empty parameter container and add the file_path
                                const paramsContainer = block.querySelector('.block-parameters');
                                if (paramsContainer) {
                                    const existingParam = paramsContainer.querySelector(`.parameter-row[data-param-name="file_path"]`);
                                    if (!existingParam) {
                                        // If active-parameters exists, use it, otherwise use paramsContainer
                                        const activeParamsContainer = paramsContainer.querySelector('.active-parameters') || paramsContainer;
                                        const genericParams = [{name: 'file_path', type: 'Any', required: false}];
                                        
                                        if (typeof addParameterRowForMethod === 'function') {
                                            const newRow = addParameterRowForMethod(
                                                activeParamsContainer, 
                                                'file_path', 
                                                savedParams.file_path, 
                                                genericParams, 
                                                blockId
                                            );
                                            console.log(`Added missing file_path parameter row with value: ${savedParams.file_path}`);
                                        }
                                    }
                                }
                            }
                        } catch (e) {
                            console.warn('Error checking for file_path parameter:', e);
                        }
                    }, 500);
                }
            }, 500); // Give the method rows time to be created first
        } else {
            // If no methods found, fetch them from the server or use defaults
            console.log(`No methods found for ${blockId || className}, fetching from server...`);

            // Find module info from sessionStorage
            const moduleInfo = findModuleInfoForClass(className);

            if (moduleInfo) {
                console.log(`Found module info for ${className}: ${moduleInfo.library}/${moduleInfo.module}`);

                // Fetch methods from the server
                fetch(`/api/langchain/class_details?library=${moduleInfo.library}&module=${moduleInfo.module}&class_name=${className}`)
                    .then(response => {
                        if (!response.ok) {
                            throw new Error(`Failed to fetch methods: ${response.statusText}`);
                        }
                        return response.json();
                    })
                    .then(data => {
                        console.log(`Fetched methods for ${blockId || className}:`, data);

                        // Add constructor
                        const constructorOption = document.createElement('option');
                        constructorOption.value = '__init__';
                        constructorOption.textContent = 'Constructor (__init__)';
                        methodSelect.appendChild(constructorOption);

                        // Add other methods
                        if (data.methods && data.methods.length > 0) {
                            data.methods.forEach(method => {
                                if (method === '__init__') return; // Skip constructor, already added

                                const option = document.createElement('option');
                                option.value = method;
                                option.textContent = method;
                                methodSelect.appendChild(option);
                            });

                            // Save methods to sessionStorage for this specific block
                            const methodsToSave = ['__init__', ...data.methods];
                            saveMethods(className, methodsToSave, blockId);
                            console.log(`Saved ${methodsToSave.length} methods from API for ${blockId || className}`);

                            // Set constructor as selected by default
                            if (methodSelect.options.length > 1) {
                                methodSelect.selectedIndex = 1;
                                // Trigger change event to update parameters
                                const changeEvent = new Event('change');
                                methodSelect.dispatchEvent(changeEvent);
                            }
                        }
                    })
                    .catch(error => {
                        console.error(`Error fetching methods for ${blockId || className}:`, error);
                        // Set first method as selected
                        if (methodSelect.options.length > 1) {
                            methodSelect.selectedIndex = 1;
                            // Trigger change event
                            const changeEvent = new Event('change');
                            methodSelect.dispatchEvent(changeEvent);
                        }
                    });
            } else {
                console.warn(`No module info found for ${blockId || className}`);

                // Set first method as selected
                if (methodSelect.options.length > 1) {
                    methodSelect.selectedIndex = 1;
                    // Trigger change event
                    const changeEvent = new Event('change');
                    methodSelect.dispatchEvent(changeEvent);
                }
            }
        }
    } else {
        // If no methods found, fetch them from the server or use defaults
        console.log(`No methods found for ${blockId || className}, fetching from server...`);

        // Find module info from sessionStorage
        const moduleInfo = findModuleInfoForClass(className);

        if (moduleInfo) {
            console.log(`Found module info for ${className}: ${moduleInfo.library}/${moduleInfo.module}`);

            // Fetch methods from the server
            fetch(`/api/langchain/class_details?library=${moduleInfo.library}&module=${moduleInfo.module}&class_name=${className}`)
                .then(response => {
                    if (!response.ok) {
                        throw new Error(`Failed to fetch methods: ${response.statusText}`);
                    }
                    return response.json();
                })
                .then(data => {
                    console.log(`Fetched methods for ${blockId || className}:`, data);

                    // Add constructor
                    const constructorOption = document.createElement('option');
                    constructorOption.value = '__init__';
                    constructorOption.textContent = 'Constructor (__init__)';
                    methodSelect.appendChild(constructorOption);

                    // Add other methods
                    if (data.methods && data.methods.length > 0) {
                        data.methods.forEach(method => {
                            if (method === '__init__') return; // Skip constructor, already added

                            const option = document.createElement('option');
                            option.value = method;
                            option.textContent = method;
                            methodSelect.appendChild(option);
                        });

                        // Save methods to sessionStorage for this specific block
                        const methodsToSave = ['__init__', ...data.methods];
                        saveMethods(className, methodsToSave, blockId);
                        console.log(`Saved ${methodsToSave.length} methods from API for ${blockId || className}`);

                        // Set constructor as selected by default
                        if (methodSelect.options.length > 1) {
                            methodSelect.selectedIndex = 1;
                            // Trigger change event to update parameters
                            const changeEvent = new Event('change');
                            methodSelect.dispatchEvent(changeEvent);
                        }
                    }
                })
                .catch(error => {
                    console.error(`Error fetching methods for ${blockId || className}:`, error);
                    // Set first method as selected
                    if (methodSelect.options.length > 1) {
                        methodSelect.selectedIndex = 1;
                        // Trigger change event
                        const changeEvent = new Event('change');
                        methodSelect.dispatchEvent(changeEvent);
                    }
                });
>>>>>>> 9164efc7
        } else {
            // No selected method found, select the first one by default
            if (methodSelect.options.length > 1) {
                methodSelect.selectedIndex = 1;
                // Trigger change event to update parameters
                const changeEvent = new Event('change');
                methodSelect.dispatchEvent(changeEvent);
            }
        }
    } else {
        console.warn(`No methods found for block ${blockId || className}`);
    }
}

// Helper function to find module info for a class from sessionStorage
function findModuleInfoForClass(className) {
    try {
        const moduleInfo = JSON.parse(sessionStorage.getItem('moduleInfo') || '{}');
        return moduleInfo[className];
    } catch (error) {
        console.error(`Error finding module info for ${className}:`, error);
        return null;
    }
}

// Helper function to save methods to sessionStorage
function saveMethods(className, methods, blockId = null) {
    try {
        const customBlocks = JSON.parse(sessionStorage.getItem('customBlocks') || '[]');

        if (blockId) {
            // If blockId is provided, update that specific block
            const existingBlockIndex = customBlocks.findIndex(b => b.id === blockId);
        if (existingBlockIndex >= 0) {
            customBlocks[existingBlockIndex].methods = methods;
                // Make sure className is also set
                customBlocks[existingBlockIndex].className = className;
        } else {
                // Create new entry with both blockId and className
            customBlocks.push({
                    id: blockId,
                    className: className,
                    methods: methods
                });
            }
        } else {
            // If no blockId, update by className (legacy behavior)
            const existingBlockIndex = customBlocks.findIndex(b => b.className === className);
            if (existingBlockIndex >= 0) {
                customBlocks[existingBlockIndex].methods = methods;
            } else {
                customBlocks.push({
                    id: `class-${Date.now()}`,
                    className: className,
                    methods: methods
                });
            }
        }

        sessionStorage.setItem('customBlocks', JSON.stringify(customBlocks));
        console.log(`Saved methods for ${blockId || className}:`, methods);

        // Also save to localStorage as a backup but only for className (not specific blocks)
        try {
            const localBlocks = JSON.parse(localStorage.getItem('customBlocks') || '[]');
            const existingBlockIndex = localBlocks.findIndex(b => b.className === className);

            if (existingBlockIndex >= 0) {
                localBlocks[existingBlockIndex].methods = methods;
            } else {
                localBlocks.push({
                    className: className,
                    methods: methods
                });
            }

            localStorage.setItem('customBlocks', JSON.stringify(localBlocks));
        } catch (e) {
            console.warn('Failed to save methods to localStorage:', e);
        }
    } catch (error) {
        console.error(`Error saving methods for ${blockId || className}:`, error);
    }
}

// Function to update block parameters based on selected method
function updateBlockParameters(block, methodName) {
    if (!methodName) return;

    const paramsContainer = block.querySelector('.block-parameters');
    if (!paramsContainer) return;

    // Store current parameter values before clearing container
    const currentParams = {};
    const paramRows = paramsContainer.querySelectorAll('.parameter-row');
    paramRows.forEach(row => {
        const nameSelect = row.querySelector('.param-name-select');
        const nameInput = row.querySelector('.param-name');
        const valueInput = row.querySelector('.param-value');

        let paramName = '';
        if (nameSelect && nameSelect.value) {
            paramName = nameSelect.value;
        } else if (nameInput && nameInput.value) {
            paramName = nameInput.value;
        }

        if (paramName && valueInput) {
            currentParams[paramName] = valueInput.value;
        }
    });

    // Clear existing parameters
    paramsContainer.innerHTML = '';

    // Get the class name
    const className = block.getAttribute('data-class-name');
    if (!className) return;

    // Get the block ID
    const blockId = block.id;
    if (!blockId) {
        console.error("Block ID missing, can't update parameters");
        return;
    }

    // Find module info for this class
    let moduleInfo = null;

    // Try to find from sessionStorage first by blockId
    try {
        const customBlocks = JSON.parse(sessionStorage.getItem('customBlocks') || '[]');
        const blockData = customBlocks.find(b => b.id === blockId);

        if (blockData && blockData.className === className) {
            // If we have module info stored with the block
            if (blockData.moduleInfo) {
                moduleInfo = blockData.moduleInfo;
            }
        }
    } catch (e) {
        console.warn('Error fetching module info from sessionStorage:', e);
    }

    // If not found by blockId, try by className
    if (!moduleInfo) {
        try {
            const localBlocks = JSON.parse(localStorage.getItem('customBlocks') || '[]');
            const blockData = localBlocks.find(b => b.className === className);

            if (blockData && blockData.moduleInfo) {
                moduleInfo = blockData.moduleInfo;
            }
        } catch (e) {
            console.warn('Error fetching module info from localStorage:', e);
        }
    }

    // Get saved parameters for THIS SPECIFIC BLOCK from localStorage
    let savedMethodParams = {};
    try {
        const savedParams = JSON.parse(localStorage.getItem(`blockParams-${blockId}`) || '{}');
        savedMethodParams = savedParams;
    } catch (e) {
        console.warn(`Error fetching saved parameters for block ${blockId}:`, e);
    }

    // If we found module info, try to fetch class details
    if (moduleInfo && moduleInfo.module) {
        const library = moduleInfo.library || '';
        const module = moduleInfo.module;

        // Show loading message
        const loadingMsg = document.createElement('div');
        loadingMsg.className = 'loading-parameters';
        loadingMsg.textContent = 'Loading parameters...';
        paramsContainer.appendChild(loadingMsg);

        // Fetch class details
        fetch(`/api/langchain/class_details?library=${library}&module=${module}&class_name=${className}`)
            .then(response => {
                if (!response.ok) {
                    throw new Error(`Failed to fetch class details: ${response.statusText}`);
                }
                return response.json();
            })
            .then(data => {
                console.log(`Fetched class details for ${className}:`, data);
                console.log(`Using parameters specific to block ID: ${blockId}`);

                // Remove loading message
                paramsContainer.innerHTML = '';

                // Collect parameters from all methods for complete parameter list
                let allMethodParams = [];

                // First add init params
                if (data.init_params) {
                    allMethodParams = [...data.init_params];
                }

                // Then add parameters from all methods
                if (data.method_details) {
                    data.method_details.forEach(methodDetail => {
                        if (methodDetail.parameters) {
                            methodDetail.parameters.forEach(param => {
                                // Check if this parameter is already in our list
                                const exists = allMethodParams.some(p => p.name === param.name);
                                if (!exists && param.name !== 'self') {
                                    allMethodParams.push(param);
                                }
                            });
                        }
                    });
                }

                // Find method details for the current method
                let methodParams = [];

                if (methodName === '__init__') {
                    // For constructor, use init_params from class details
                    if (data.init_params) {
                        methodParams = data.init_params;
                    }
                } else if (data.method_details) {
                    // For other methods, find the specific method
                    const methodDetail = data.method_details.find(m => m.name === methodName);
                    if (methodDetail && methodDetail.parameters) {
                        methodParams = methodDetail.parameters;
                    }
                }

                // Create parameter selection dropdown
                const paramSelectRow = document.createElement('div');
                paramSelectRow.className = 'parameter-select-row';

                const paramSelectLabel = document.createElement('label');
                paramSelectLabel.textContent = 'Add parameter:';
                paramSelectLabel.className = 'param-select-label';

                const paramSelect = document.createElement('select');
                paramSelect.className = 'param-select-dropdown';

                // Add default option
                const defaultOption = document.createElement('option');
                defaultOption.value = '';
                defaultOption.textContent = 'Select parameter...';
                paramSelect.appendChild(defaultOption);

                // Add available parameters to dropdown
                allMethodParams.forEach(param => {
                    if (param.name === 'self') return; // Skip 'self' parameter

                    const option = document.createElement('option');
                    option.value = param.name;

                    // Show parameter name with type and required status if available
                    let optionText = param.name;
                    if (param.type && param.type !== 'Any') {
                        optionText += ` (${param.type})`;
                    }
                    if (param.required) {
                        optionText += ' *';
                    }
                    option.textContent = optionText;
                    paramSelect.appendChild(option);
                });

                // Add event listener for parameter selection
                paramSelect.addEventListener('change', () => {
                    if (!paramSelect.value) return;

                    // Check if this parameter is already added
                    const existingParam = paramsContainer.querySelector(`.parameter-row[data-param-name="${paramSelect.value}"]`);
                    if (existingParam) {
                        // Highlight the existing parameter briefly
                        existingParam.classList.add('highlight');
                        setTimeout(() => {
                            existingParam.classList.remove('highlight');
                        }, 1000);
                        paramSelect.value = '';
                        return;
                    }

                    // Find the parameter details
                    const paramInfo = allMethodParams.find(p => p.name === paramSelect.value);
                    if (paramInfo) {
                        // Get value ONLY from this block's saved parameters or current params
                        let savedValue = '';
                        if (savedMethodParams[paramInfo.name]) {
                            savedValue = savedMethodParams[paramInfo.name];
                            console.log(`Found saved value for ${blockId}.${paramInfo.name}: ${savedValue}`);
                        } else if (currentParams[paramInfo.name]) {
                            savedValue = currentParams[paramInfo.name];
                        }

                        // Add the parameter row with block ID
                        const paramRow = addParameterRowForMethod(paramsContainer, paramInfo.name, savedValue, allMethodParams, blockId);

                        // Focus on the value input to encourage the user to enter a value
                        const valueInput = paramRow.querySelector('.param-value');
                        if (valueInput) {
                            valueInput.focus();
                            valueInput.select();
                        }

                        // Reset dropdown
                        paramSelect.value = '';
                    }
                });

                paramSelectRow.appendChild(paramSelectLabel);
                paramSelectRow.appendChild(paramSelect);
                paramsContainer.appendChild(paramSelectRow);

                // Create divider
                const divider = document.createElement('div');
                divider.className = 'params-divider';
                paramsContainer.appendChild(divider);

                // Create parameters container
                const activeParamsContainer = document.createElement('div');
                activeParamsContainer.className = 'active-parameters';
                paramsContainer.appendChild(activeParamsContainer);

                // Create a set of parameters we will display
                const displayedParams = new Set();

                // First, show parameters for the current method that have values or are required
                methodParams.forEach(param => {
                    if (param.name === 'self') return; // Skip 'self' parameter

                    // Check if we have a saved value for this parameter
                    let hasValue = false;
                    let savedValue = '';

                    if (savedMethodParams[param.name]) {
                        hasValue = true;
                        savedValue = savedMethodParams[param.name];
                        console.log(`Using saved value for ${blockId}.${param.name}: ${savedValue}`);
                    } else if (currentParams[param.name]) {
                        hasValue = true;
                        savedValue = currentParams[param.name];
                    }

                    // Show required parameters or parameters with values
                    if (hasValue || param.required) {
                        addParameterRowForMethod(activeParamsContainer, param.name, savedValue, allMethodParams, blockId);
                        displayedParams.add(param.name);
                    }
                });

                // Then show any saved parameters from other methods that have values (for THIS BLOCK ONLY)
                Object.keys(savedMethodParams).forEach(paramName => {
                    // Skip if already displayed
                    if (displayedParams.has(paramName)) return;

                    const savedValue = savedMethodParams[paramName];

                    // If parameter has a value, show it even if it's not part of the current method
                    if (savedValue && savedValue.trim() !== '') {
                        // Find parameter info if available
                        const paramInfo = allMethodParams.find(p => p.name === paramName);
                        if (paramInfo) {
                            addParameterRowForMethod(activeParamsContainer, paramName, savedValue, allMethodParams, blockId);
                            displayedParams.add(paramName);
                        } else {
                            // Handle case where param info is not available (fallback)
                            const genericParams = [{name: paramName, type: 'Any', required: false}];
                            addParameterRowForMethod(activeParamsContainer, paramName, savedValue, genericParams, blockId);
                            displayedParams.add(paramName);
                        }
                    }
                });

                // Also show any current parameters with values not in saved params
                Object.keys(currentParams).forEach(paramName => {
                    // Skip if already displayed
                    if (displayedParams.has(paramName)) return;

                    const value = currentParams[paramName];

                    // If parameter has a value, show it
                    if (value && value.trim() !== '') {
                        // Find parameter info if available
                        const paramInfo = allMethodParams.find(p => p.name === paramName);
                        if (paramInfo) {
                            addParameterRowForMethod(activeParamsContainer, paramName, value, allMethodParams, blockId);
                            displayedParams.add(paramName);
                        } else {
                            // Handle case where param info is not available (fallback)
                            const genericParams = [{name: paramName, type: 'Any', required: false}];
                            addParameterRowForMethod(activeParamsContainer, paramName, value, genericParams, blockId);
                            displayedParams.add(paramName);
                        }
                    }
                });
            })
            .catch(error => {
                console.error(`Error fetching parameters for ${className}.${methodName}:`, error);

                // Remove loading message
                paramsContainer.innerHTML = '';
            });
    } else {
        console.log('no module info');
    }
}

// Helper function to add a parameter row with an already selected parameter
function addParameterRowForMethod(container, paramName, value = '', availableParams = [], blockId = '') {
    // Create a new parameter row
    const paramRow = document.createElement('div');
    paramRow.className = 'parameter-row';
    paramRow.setAttribute('data-param-name', paramName);

    // Create param name label
    const paramNameLabel = document.createElement('div');
    paramNameLabel.className = 'param-name-label';

    // Get parameter info for display
    let displayName = paramName;
    const paramInfo = availableParams.find(p => p.name === paramName);
    if (paramInfo) {
        if (paramInfo.type && paramInfo.type !== 'Any') {
            displayName += ` (${paramInfo.type})`;
        }
        if (paramInfo.required) {
            displayName += ' *';
        }
    }
    paramNameLabel.textContent = displayName;

    // Check if this parameter might be a file path
<<<<<<< HEAD
    const isFilePath = paramName.toLowerCase().includes('file') || 
                      paramName.toLowerCase().includes('path');
=======
    const isFilePath = paramName.toLowerCase().includes('file') ||
                       paramName.toLowerCase().includes('path');
>>>>>>> 9164efc7

    // Create input container for file path parameters
    const inputContainer = document.createElement('div');
    inputContainer.className = isFilePath ? 'input-container' : '';

    // Create value input
    const valueInput = document.createElement('input');
    valueInput.type = 'text';
    valueInput.className = 'param-value';
    valueInput.placeholder = 'Value';
    valueInput.value = value;
    
    // Add data attribute to mark which block this parameter belongs to
    valueInput.setAttribute('data-block-id', blockId);
    valueInput.setAttribute('data-param-name', paramName);

    // Add data attribute to mark which block this parameter belongs to
    valueInput.setAttribute('data-block-id', blockId);
    valueInput.setAttribute('data-param-name', paramName);

    // Save value on input instead of just change event to be more responsive
    valueInput.addEventListener('input', () => {
        if (!blockId) {
            console.warn('Cannot save parameter value: No block ID provided');
            return;
        }
        console.log(`Saving parameter for ${blockId}.${paramName}: ${valueInput.value}`);
        saveParameterValue(blockId, paramName, valueInput.value);
    });

    // Also keep the change event for compatibility
    valueInput.addEventListener('change', () => {
        if (!blockId) return;
        console.log(`Parameter changed for ${blockId}.${paramName}: ${valueInput.value}`);
        saveParameterValue(blockId, paramName, valueInput.value);
    });

    // Add the input to the container
    inputContainer.appendChild(valueInput);

    // Add file upload button for file path parameters
    if (isFilePath) {
        const fileUploadBtn = document.createElement('button');
        fileUploadBtn.type = 'button';
        fileUploadBtn.className = 'file-upload-btn';
        fileUploadBtn.title = 'Upload files';
        fileUploadBtn.setAttribute('data-param', paramName);
        fileUploadBtn.setAttribute('data-block-id', blockId); // Add block ID
        fileUploadBtn.setAttribute('data-param-name', paramName); // Add param name for easier lookup
        fileUploadBtn.innerHTML = '<span>📁</span>';
<<<<<<< HEAD
        
=======

>>>>>>> 9164efc7
        // Add click event to directly handle file uploads for this specific block and parameter
        fileUploadBtn.addEventListener('click', (e) => {
            e.preventDefault();
            e.stopPropagation();
            console.log(`File upload button clicked for block ${blockId}, parameter ${paramName}`);
<<<<<<< HEAD
            
=======

>>>>>>> 9164efc7
            if (typeof FilePathHandler === 'object' && typeof FilePathHandler.showFileSelectionModal === 'function') {
                // Get current value from input
                const currentValue = valueInput.value;
                // Use function from FilePathHandler namespace but ensure we pass blockId
                FilePathHandler.showFileSelectionModal('__init__', paramName, currentValue, blockId, valueInput);
            }
        });
<<<<<<< HEAD
        
=======

>>>>>>> 9164efc7
        inputContainer.appendChild(fileUploadBtn);
        paramRow.classList.add('file-param-row');
    }

    // Create remove button
    const removeBtn = document.createElement('button');
    removeBtn.className = 'remove-param-btn';
    removeBtn.innerHTML = '×';
    removeBtn.addEventListener('click', () => {
        // When removing, also remove from saved parameters
        if (blockId) {
            try {
                const savedParams = JSON.parse(localStorage.getItem(`blockParams-${blockId}`) || '{}');
                delete savedParams[paramName];
                localStorage.setItem(`blockParams-${blockId}`, JSON.stringify(savedParams));
                console.log(`Removed parameter ${paramName} from block ${blockId}`);
            } catch (e) {
                console.warn('Error removing saved parameter:', e);
            }
        }
        paramRow.remove();
    });

    // Add hidden input with parameter name for form submission
    const hiddenNameInput = document.createElement('input');
    hiddenNameInput.type = 'hidden';
    hiddenNameInput.className = 'param-name-select';
    hiddenNameInput.value = paramName;

    // Add elements to row
    paramRow.appendChild(paramNameLabel);
    paramRow.appendChild(isFilePath ? inputContainer : valueInput);
    paramRow.appendChild(removeBtn);
    paramRow.appendChild(hiddenNameInput);

    // Add row to container
    container.appendChild(paramRow);

    // Save the parameter value immediately (even if empty) to track that user has explicitly added it
    if (blockId) {
        saveParameterValue(blockId, paramName, value);
    } else {
        console.warn('Cannot save parameter value: No block ID provided');
    }

    return paramRow;
}

// Helper function to save parameter value
function saveParameterValue(blockId, paramName, value) {
    if (!blockId) {
        console.error('Cannot save parameter: Missing block ID');
        return;
    }
    
    try {
        const key = `blockParams-${blockId}`;
        const savedParams = JSON.parse(localStorage.getItem(key) || '{}');
        
        // Save the new value
        savedParams[paramName] = value;
        
        // Store back in localStorage with the block-specific key
        localStorage.setItem(key, JSON.stringify(savedParams));
        
        // Update the custom blocks in session storage if needed
        const customBlocks = JSON.parse(sessionStorage.getItem('customBlocks') || '[]');
        const blockIndex = customBlocks.findIndex(b => b.id === blockId);
        
        if (blockIndex >= 0) {
            // Make sure parameters object exists
            if (!customBlocks[blockIndex].parameters) {
                customBlocks[blockIndex].parameters = {};
            }
            
            // Save the parameter
            customBlocks[blockIndex].parameters[paramName] = value;
            
            // Update session storage
            sessionStorage.setItem('customBlocks', JSON.stringify(customBlocks));
        }
    } catch (e) {
        console.error(`Error saving parameter ${paramName} for block ${blockId}:`, e);
    }
}

// Create a namespace for file handling functionality
const FilePathHandler = {
    // Store selected files by parameter
    selectedFiles: {},

    // Initialize event listeners for file upload buttons
    init() {
        // Add global event delegation for file upload buttons
        document.addEventListener('click', (e) => {
            const button = e.target.closest('.file-upload-btn');
            if (button) {
                e.preventDefault();

                // Get the method name and parameter name
                const methodName = button.getAttribute('data-method') || '__init__';
                const paramName = button.getAttribute('data-param');
                const blockId = button.getAttribute('data-block-id');
<<<<<<< HEAD
                
=======

>>>>>>> 9164efc7
                if (!blockId) {
                    console.error('Missing block ID for file upload button');
                    return;
                }
<<<<<<< HEAD
                
                console.log(`File upload clicked for block ${blockId}, parameter ${paramName}`);
                
                // Find the input element - try multiple selectors to ensure we find it
                let inputElement = null;
                
                // First try to find within the same block using the blockId
                const block = document.getElementById(blockId);
                if (block) {
                    // Look for input in the parameter row with matching parameter name
                    const paramRow = block.querySelector(`.parameter-row[data-param-name="${paramName}"]`);
                    if (paramRow) {
                        inputElement = paramRow.querySelector('.param-value') || paramRow.querySelector('input[type="text"]');
                    }
                }
                
                // If not found, try more general approaches but still within the block
                if (!inputElement && methodName && paramName && block) {
                    inputElement = block.querySelector(`.param-input[data-method="${methodName}"][data-param="${paramName}"]`);
                }
                
                // If still not found, look for it in relation to the button itself
=======

                console.log(`File upload clicked for block ${blockId}, parameter ${paramName}`);

                // Find the input element - try multiple selectors to ensure we find it
                let inputElement = null;

                // First try to find by data attributes
                if (methodName && paramName) {
                    inputElement = document.querySelector(`.param-input[data-method="${methodName}"][data-param="${paramName}"]`);
                }

                // If not found, try to find it within the parameter row
>>>>>>> 9164efc7
                if (!inputElement) {
                    const paramRow = button.closest('.parameter-row');
                    if (paramRow) {
                        inputElement = paramRow.querySelector('.param-value') || paramRow.querySelector('input[type="text"]');
                    }
                }

                // Get current value (comma-separated paths)
                const currentValue = inputElement ? inputElement.value : '';
<<<<<<< HEAD
                
                console.log('Current file path value:', currentValue);
                
=======

                console.log('File upload clicked:', { methodName, paramName, currentValue });

>>>>>>> 9164efc7
                // Show file selection modal with block ID
                this.showFileSelectionModal(methodName, paramName, currentValue, blockId, inputElement);
            }
        });
    },

    // Extract file paths from a string which might contain filenames in various formats
    // such as "files/file1.pdf", "[files/file1.pdf, files/file2.pdf]", etc.
    extractFilePaths(inputString) {
        if (!inputString || typeof inputString !== 'string') {
            return [];
        }

        const paths = [];

        // Clean up the input string
        let cleaned = inputString.trim();

        // Check if it's an array format
        if (cleaned.startsWith('[') && cleaned.endsWith(']')) {
            // Remove brackets and split by commas
            cleaned = cleaned.substring(1, cleaned.length - 1);
            const items = cleaned.split(',').map(item => item.trim());

            for (const item of items) {
                // Extract file name from various formats
                let filename = item;

                // If it looks like "files/filename.ext"
                if (item.includes('files/')) {
                    filename = item.substring(item.indexOf('files/') + 6);
                    // Remove quotes if present
                    filename = filename.replace(/['"]/g, '');
                    paths.push(filename);
                }
                // If it looks like 'os.path.join("files", "filename.ext")'
                else if (item.includes('os.path.join') && item.includes('"files"')) {
                    const match = item.match(/"([^"]+)"(?:\s*\))?$/);
                    if (match && match[1]) {
                        paths.push(match[1]);
                    }
                }
                // If it's just a quoted filename
                else if (item.startsWith('"') || item.startsWith("'")) {
                    filename = item.substring(1, item.length - 1);
                    if (!filename.includes('/') && !filename.includes('\\')) {
                        paths.push(filename);
                    }
                }
            }
        }
        // If it's comma-separated paths like "files/file1.pdf, files/file2.pdf"
        else if (cleaned.includes(',')) {
            const items = cleaned.split(',').map(item => item.trim());

            for (const item of items) {
                let filename = item;

                // If it looks like "files/filename.ext"
                if (item.includes('files/')) {
                    filename = item.substring(item.indexOf('files/') + 6);
                    // Remove quotes if present
                    filename = filename.replace(/['"]/g, '');
                    paths.push(filename);
                }
                // Direct filename (no files/ prefix)
                else {
                    // Remove quotes if present
                    filename = item.replace(/['"]/g, '');
                    if (filename) {
                        paths.push(filename);
                    }
                }
            }
        }
        // If it's just a single path like "files/filename.ext"
        else if (cleaned.includes('files/')) {
            let filename = cleaned.substring(cleaned.indexOf('files/') + 6);
            // Remove quotes if present
            filename = filename.replace(/['"]/g, '');
            paths.push(filename);
        }
        // Single filename without files/ prefix
        else if (cleaned) {
            // Remove quotes if present
            const filename = cleaned.replace(/['"]/g, '');
            if (filename) {
                paths.push(filename);
            }
        }

        return paths;
    },

    // Show file selection modal
    showFileSelectionModal(methodName, paramName, currentValue, blockId, targetInputElement) {
        // First check if there's already an open file selection modal and remove it
        const existingModal = document.querySelector('.file-selection-modal');
        if (existingModal) {
            document.body.removeChild(existingModal);
        }
<<<<<<< HEAD
    
        // Generate a unique key for this parameter that includes the block ID
        const paramKey = `${blockId}_${methodName}_${paramName}`;
        
        console.log(`Opening file selection modal with paramKey: ${paramKey}`);
        
=======

// Generate a unique key for this parameter that includes the block ID
const paramKey = `${blockId}_${methodName}_${paramName}`;

console.log(`Opening file selection modal with paramKey: ${paramKey}`);

>>>>>>> 9164efc7
        // Initialize selected files for this parameter if not already done
        if (!this.selectedFiles[paramKey]) {
            // Parse any existing files from the current input value
            const filenames = this.extractFilePaths(currentValue);
            this.selectedFiles[paramKey] = filenames.map(name => ({ name }));
            console.log(`Initialized files for ${paramKey}:`, filenames);
        }

        // Create modal markup
        const modal = document.createElement('div');
        modal.className = 'file-selection-modal';
        // Store references to help identify which block and parameter we're editing
        modal.dataset.targetInput = paramKey;
        modal.dataset.blockId = blockId;
        modal.dataset.paramName = paramName;
        modal.innerHTML = `
            <div class="file-selection-content">
                <div class="file-selection-header">
                    <h3>Select Files for ${paramName}</h3>
                    <span class="file-selection-block-id">Block ID: ${blockId}</span>
                    <button class="close-modal">×</button>
                </div>
                <div class="file-selection-body">
                    <div class="file-upload-area">
                        <p>Drag & drop files here or click to select</p>
                        <input type="file" id="file-upload-input" multiple style="display: none;">
                    </div>
                    <div class="files-container">
                        <h4>Selected Files</h4>
                        <ul class="file-list"></ul>
                    </div>
                </div>
                <div class="file-selection-footer">
                    <button type="button" class="cancel-btn secondary">Cancel</button>
                    <button type="button" class="save-btn primary">Save</button>
                </div>
            </div>
        `;

        // Add modal to the DOM
        document.body.appendChild(modal);

        // Get modal elements
        const closeBtn = modal.querySelector('.close-modal');
        const cancelBtn = modal.querySelector('.cancel-btn');
        const saveBtn = modal.querySelector('.save-btn');
        const fileUploadArea = modal.querySelector('.file-upload-area');
        const fileInput = modal.querySelector('#file-upload-input');
        const fileList = modal.querySelector('.file-list');

        // Update file list UI
        this.updateFileList(fileList, paramKey);

        // Add event listeners
        closeBtn.addEventListener('click', () => this.closeModal(modal));
        cancelBtn.addEventListener('click', () => this.closeModal(modal));

        saveBtn.addEventListener('click', () => {
            // First try to use the provided input element reference
            let inputElement = targetInputElement;
<<<<<<< HEAD
            
            // If not available, try to find the input element by block ID and parameter name
            if (!inputElement && blockId && paramName) {
                const block = document.getElementById(blockId);
                if (block) {
                    const paramRow = block.querySelector(`.parameter-row[data-param-name="${paramName}"]`);
                    if (paramRow) {
                        inputElement = paramRow.querySelector('.param-value');
                    }
                }
            }
            
            // If still not found, try a more general approach
=======

            // If we still can't find it, use more aggressive DOM search
>>>>>>> 9164efc7
            if (!inputElement) {
                // Look for any input within blocks that matches this parameter name and has the right block ID
                const allInputs = document.querySelectorAll('input.param-value[data-block-id="' + blockId + '"], input.param-input[data-block-id="' + blockId + '"]');
                for (const input of allInputs) {
                    const paramAttr = input.getAttribute('data-param');
                    const paramRow = input.closest('.parameter-row');
                    const rowParamName = paramRow?.getAttribute('data-param-name');

                    if ((paramAttr === paramName) || (rowParamName === paramName)) {
                        inputElement = input;
                        break;
                    }
                }
            }

            if (inputElement) {
                // Get file paths and make them relative to the 'files' directory
                const filePaths = this.selectedFiles[paramKey].map(file =>
                    `files/${file.name}`
                );

                // Update input value with comma-space separated file paths
                inputElement.value = filePaths.join(', ');

                // Trigger change event to save the value
                const event = new Event('change', { bubbles: true });
                inputElement.dispatchEvent(event);
<<<<<<< HEAD
                
                console.log(`Updated input for block ${blockId} with file paths:`, inputElement.value);
                
=======

                console.log(`Updated input for block ${blockId} with file paths:`, inputElement.value);

>>>>>>> 9164efc7
                // Also save to localStorage directly to ensure it's stored properly
                if (blockId && paramName) {
                    try {
                        const savedParams = JSON.parse(localStorage.getItem(`blockParams-${blockId}`) || '{}');
                        savedParams[paramName] = inputElement.value;
                        localStorage.setItem(`blockParams-${blockId}`, JSON.stringify(savedParams));
                        console.log(`Also saved file paths directly to localStorage for block ${blockId}`);
                    } catch (e) {
                        console.error('Error saving file paths to localStorage:', e);
                    }
                }
            } else {
                console.warn(`Could not find input element for block ${blockId}, parameter ${paramName}`);
            }

            this.closeModal(modal);
        });

        // File selection handling
        fileUploadArea.addEventListener('click', () => fileInput.click());

        fileInput.addEventListener('change', () => {
            const files = fileInput.files;
            if (files.length > 0) {
                // Add selected files to the list
                for (let i = 0; i < files.length; i++) {
                    // Only store the filename, not the actual file contents
                    this.selectedFiles[paramKey].push({
                        name: files[i].name
                    });
                }

                // Update the file list UI
                this.updateFileList(fileList, paramKey);

                // Reset the file input
                fileInput.value = '';
                
                console.log(`Added ${files.length} files to selection for ${paramKey}`);
            }
        });

        // Drag and drop handling
        fileUploadArea.addEventListener('dragover', (e) => {
            e.preventDefault();
            fileUploadArea.classList.add('drag-over');
        });

        fileUploadArea.addEventListener('dragleave', () => {
            fileUploadArea.classList.remove('drag-over');
        });

        fileUploadArea.addEventListener('drop', (e) => {
            e.preventDefault();
            fileUploadArea.classList.remove('drag-over');

            const files = e.dataTransfer.files;
            if (files.length > 0) {
                // Add dropped files to the list
                for (let i = 0; i < files.length; i++) {
                    this.selectedFiles[paramKey].push({
                        name: files[i].name
                    });
                }

                // Update the file list UI
                this.updateFileList(fileList, paramKey);
                
                console.log(`Dropped ${files.length} files for ${paramKey}`);
            }
        });
    },

    // Update the file list UI
    updateFileList(fileListElement, paramKey) {
        if (!fileListElement || !this.selectedFiles[paramKey]) return;

        // Clear the current list
        fileListElement.innerHTML = '';

        // Add each file to the list
        this.selectedFiles[paramKey].forEach((file, index) => {
            const li = document.createElement('li');
            li.className = 'file-item';
            li.innerHTML = `
                <span class="file-name">${file.name}</span>
                <button type="button" class="remove-file" data-index="${index}">×</button>
            `;
            fileListElement.appendChild(li);

            // Add event listener for remove button
            li.querySelector('.remove-file').addEventListener('click', () => {
                this.selectedFiles[paramKey].splice(index, 1);
                this.updateFileList(fileListElement, paramKey);
            });
        });

        // Show message if no files selected
        if (this.selectedFiles[paramKey].length === 0) {
            const li = document.createElement('li');
            li.className = 'file-item';
            li.innerHTML = '<span class="file-name">No files selected</span>';
            fileListElement.appendChild(li);
        }
    },

    // Close the modal
    closeModal(modal) {
        if (modal && modal.parentNode) {
            document.body.removeChild(modal);
        }
    }
};

// Initialize file handling after DOM is loaded
document.addEventListener('DOMContentLoaded', () => {
    console.log('Initializing file path handler');
    FilePathHandler.init();
});

// Function to update a block's name in sessionStorage
function updateBlockNameInStorage(blockId, newName) {
    try {
        // Get existing blocks from sessionStorage
        const existingBlocks = JSON.parse(sessionStorage.getItem('customBlocks') || '[]');

        // Find the block with matching ID
        const blockIndex = existingBlocks.findIndex(block => block.id === blockId);

        if (blockIndex >= 0) {
            // Update the block's class name
            existingBlocks[blockIndex].className = newName;

            // Save back to sessionStorage
            sessionStorage.setItem('customBlocks', JSON.stringify(existingBlocks));
            console.log(`Updated block name in storage for ${blockId} to "${newName}"`);
        } else {
            console.warn(`Block with ID ${blockId} not found in storage`);
        }
    } catch (error) {
        console.error('Error updating block name in storage:', error);
    }
}

/**
 * Add a method row to the block for a selected method
 * @param {HTMLElement} block - The block element to add the method row to
 * @param {string} methodName - The name of the method
 * @param {string} blockId - The ID of the block
 * @returns {HTMLElement} - The created method row
 */
function addMethodRow(block, methodName, blockId = '') {
    // Get or create the method container
    let methodsContainer = block.querySelector('.block-methods');
    if (!methodsContainer) {
        methodsContainer = document.createElement('div');
        methodsContainer.className = 'block-methods';

        // Insert methods container before parameters container
        const blockContent = block.querySelector('.block-content');
        if (blockContent) {
            const parametersContainer = block.querySelector('.block-parameters');
            if (parametersContainer) {
                blockContent.insertBefore(methodsContainer, parametersContainer);
            } else {
                blockContent.appendChild(methodsContainer);
            }
        }
    }

    // Check if method row already exists
    const existingMethodRow = methodsContainer.querySelector(`.method-row[data-method="${methodName}"]`);
    if (existingMethodRow) {
        return existingMethodRow;
    }

    // Create a new method row
    const methodRow = document.createElement('div');
    methodRow.className = 'method-row';
    methodRow.setAttribute('data-method', methodName);

    // Create method name label
    const methodNameLabel = document.createElement('div');
    methodNameLabel.className = 'method-name-label';
    methodNameLabel.textContent = methodName;

    // Create remove button
    const removeBtn = document.createElement('button');
    removeBtn.className = 'remove-method-btn';
    removeBtn.innerHTML = '×';
    removeBtn.addEventListener('click', () => {
        // When removing, also remove from saved methods
        removeMethodSelection(blockId, methodName);
        methodRow.remove();

        // Remove any nodes associated with this method
        const inputNode = block.querySelector(`.input-node[data-input="${methodName}_input"]`);
        const outputNode = block.querySelector(`.output-node[data-output="${methodName}_output"]`);

        if (inputNode) inputNode.remove();
        if (outputNode) outputNode.remove();

        // Clean up any connections to/from these nodes
        if (typeof connections !== 'undefined' && Array.isArray(connections)) {
            connections = connections.filter(conn => {
                const keepConnection = !(
                    (conn.target === block.id && conn.inputId === `${methodName}_input`) ||
                    (conn.source === block.id && conn.source_node === `${methodName}_output`)
                );
                return keepConnection;
            });

            // Update visual connections
            if (typeof updateConnections === 'function') {
                updateConnections();
            }
        }

        // Update input/output nodes
        updateBlockNodesForMethods(block);
    });

    // Create input node for this method
    const inputNode = document.createElement('div');
    inputNode.className = 'input-node';
    inputNode.setAttribute('data-input', `${methodName}_input`);
    inputNode.innerHTML = `
        <div class="tooltip-container">
            <div class="node-label">${methodName}_input</div>
        </div>
    `;

    // Create output node for this method
    const outputNode = document.createElement('div');
    outputNode.className = 'output-node';
    outputNode.setAttribute('data-output', `${methodName}_output`);
    outputNode.innerHTML = `
        <div class="tooltip-container">
            <div class="node-label">${methodName}_output</div>
        </div>
    `;

    // Add method elements to row
    methodRow.appendChild(methodNameLabel);
    methodRow.appendChild(removeBtn);

    // Add row to container
    methodsContainer.appendChild(methodRow);

    // Add input node to the input-node-group
    const inputNodeGroup = block.querySelector('.input-node-group');
    if (inputNodeGroup) {
        inputNodeGroup.appendChild(inputNode);
    }

    // Add output node to the output-node-group
    const outputNodeGroup = block.querySelector('.output-node-group');
    if (outputNodeGroup) {
        outputNodeGroup.appendChild(outputNode);
    }

    // Set up connection handling for the new nodes
    if (typeof setupNodeConnections === 'function') {
        // Instead of calling setupNodeConnections for the whole block,
        // just set up the event listeners for these specific nodes
        setupNodeListener(inputNode);
        setupNodeListener(outputNode, true);
    }

    // Add click event to open method parameter configuration
    methodRow.addEventListener('click', () => {
        // When a method row is clicked, update the parameters for this method
        console.log(`Method row clicked: ${methodName}`);
        updateBlockParameters(block, methodName);
    });

    // Update node positions for even spacing
    updateBlockNodesForMethods(block);

    // Save the method selection
    saveMethodSelection(blockId, methodName);
    
    // Update parameters for this method
    setTimeout(() => {
        updateBlockParameters(block, methodName);
    }, 250);
    
    return methodRow;
}

/**
 * Set up event listeners for a single node
 * @param {HTMLElement} node - The node to set up listeners for
 * @param {boolean} isOutput - Whether the node is an output node
 */
function setupNodeListener(node, isOutput = false) {
    if (!node) return;

    if (isOutput) {
        // For output nodes, set up drag start
        node.addEventListener('mousedown', (e) => {
            e.stopPropagation();
            e.preventDefault();
            if (typeof draggingConnection !== 'undefined') {
                window.draggingConnection = true;
            }
            if (typeof sourceNode !== 'undefined') {
                window.sourceNode = node;
            }

            // Create the temporary connection line
            try {
                const rect = node.getBoundingClientRect();
                const canvasRect = document.getElementById('canvas').getBoundingClientRect();
                const zoom = window.zoom || 1;
                const currentTranslate = window.currentTranslate || { x: 0, y: 0 };

                let tempConnection = document.createElementNS('http://www.w3.org/2000/svg', 'line');
                const x1 = ((rect.left - canvasRect.left) / zoom) - (currentTranslate.x / zoom) + node.offsetWidth/2;
                const y1 = ((rect.top - canvasRect.top) / zoom) - (currentTranslate.y / zoom) + node.offsetHeight/2;

                tempConnection.setAttribute('x1', x1);
                tempConnection.setAttribute('y1', y1);
                tempConnection.setAttribute('x2', x1);
                tempConnection.setAttribute('y2', y1);
                tempConnection.setAttribute('class', 'connection-line dragging');

                const connectionsContainer = document.getElementById('connections');
                if (connectionsContainer) {
                    connectionsContainer.appendChild(tempConnection);
                    if (typeof window.tempConnection !== 'undefined') {
                        window.tempConnection = tempConnection;
                    }
                }
            } catch (e) {
                console.error('Error setting up output node listener:', e);
            }
        });
    } else {
        // For input nodes
        node.addEventListener('mousedown', (e) => {
            e.stopPropagation();
        });

        node.addEventListener('mouseover', (e) => {
            if (typeof draggingConnection !== 'undefined' &&
                typeof sourceNode !== 'undefined' &&
                draggingConnection && sourceNode) {

                const sourceBlock = sourceNode.closest('.block');
                const targetBlock = node.closest('.block');

                if (sourceBlock && targetBlock && sourceBlock !== targetBlock) {
                    if (typeof hoveredInputNode !== 'undefined') {
                        window.hoveredInputNode = node;
                    }
                    node.classList.add('input-node-hover');

                    // Add effect to visualize potential connection
                    if (typeof tempConnection !== 'undefined' && tempConnection) {
                        tempConnection.classList.add('connection-hover');
                    }
                    e.stopPropagation();
                }
            }
        });

        node.addEventListener('mouseout', (e) => {
            if (typeof hoveredInputNode !== 'undefined' && hoveredInputNode === node) {
                window.hoveredInputNode = null;
                node.classList.remove('input-node-hover');

                // Remove hover effect
                if (typeof tempConnection !== 'undefined' && tempConnection) {
                    tempConnection.classList.remove('connection-hover');
                }
                e.stopPropagation();
            }
        });
    }
}

/**
 * Update the display of methods for a block
 * @param {HTMLElement} block - The block element to update
 * @param {Array} methods - The methods to display
 * @param {string} blockId - The ID of the block
 */
function updateMethodsDisplay(block, methods, blockId = '') {
    if (!block || !Array.isArray(methods)) return;

    // Get or create the methods container
    let methodsContainer = block.querySelector('.block-methods');
    if (!methodsContainer) {
        methodsContainer = document.createElement('div');
        methodsContainer.className = 'block-methods';

        // Insert methods container before parameters container
        const blockContent = block.querySelector('.block-content');
        if (blockContent) {
            const parametersContainer = block.querySelector('.block-parameters');
            if (parametersContainer) {
                blockContent.insertBefore(methodsContainer, parametersContainer);
            } else {
                blockContent.appendChild(methodsContainer);
            }
        }
    }

    // Clear existing method rows - keep those that match our methods array
    const existingRows = Array.from(methodsContainer.querySelectorAll('.method-row'));
    existingRows.forEach(row => {
        const rowMethod = row.getAttribute('data-method');
        if (!methods.includes(rowMethod)) {
            row.remove();
        }
    });

    // Add rows for methods that don't already have them
    methods.forEach(method => {
        if (method === '__init__') return; // Skip __init__ method as it's not displayed

        // Check if row already exists
        const existingRow = methodsContainer.querySelector(`.method-row[data-method="${method}"]`);
        if (!existingRow) {
            addMethodRow(block, method, blockId);
        }
    });

    // Update the node positions after changing method rows
    updateBlockNodesForMethods(block);
    
    // CRITICAL FIX: Update the parameters for each method
    console.log('updateMethodsDisplay - Forcing parameter update for all methods');
    
    // Immediate: Update parameters for the first method (usually __init__)
    const methodSelect = block.querySelector('.method-select');
    if (methodSelect && methodSelect.value) {
        updateBlockParameters(block, methodSelect.value);
    } else if (methods.includes('__init__')) {
        updateBlockParameters(block, '__init__');
    }
    
    // Staggered: Update parameters for other methods with delays
    // Skip the method that's already selected in the dropdown
    const selectedMethod = methodSelect ? methodSelect.value : '';
    
    methods.forEach((method, index) => {
        if (method !== '__init__' && method !== selectedMethod) {
            setTimeout(() => {
                console.log(`updateMethodsDisplay - Delayed update for method ${method}`);
                updateBlockParameters(block, method);
            }, 300 * (index + 1)); // Staggered delay
        }
    });
    
    // Also make sure we load any parameters from localStorage
    setTimeout(() => {
        try {
            const savedParams = JSON.parse(localStorage.getItem(`blockParams-${blockId}`) || '{}');
            const paramKeys = Object.keys(savedParams);
            
            if (paramKeys.length > 0) {
                console.log(`updateMethodsDisplay - Found ${paramKeys.length} saved parameters for block ${blockId}`);
                
                // Get active parameters container
                const paramsContainer = block.querySelector('.block-parameters');
                if (paramsContainer) {
                    const activeParamsContainer = paramsContainer.querySelector('.active-parameters') || paramsContainer;
                    
                    // Check each parameter
                    paramKeys.forEach(paramName => {
                        // Only add if not already displayed
                        const existingParam = paramsContainer.querySelector(`.parameter-row[data-param-name="${paramName}"]`);
                        if (!existingParam) {
                            console.log(`updateMethodsDisplay - Adding missing param ${paramName} from localStorage`);
                            
                            // Add the parameter row with a generic param spec
                            if (typeof addParameterRowForMethod === 'function') {
                                const genericParams = [{name: paramName, type: 'Any', required: false}];
                                const paramValue = savedParams[paramName];
                                
                                addParameterRowForMethod(activeParamsContainer, paramName, paramValue, genericParams, blockId);
                            }
                        }
                    });
                }
            }
        } catch (e) {
            console.warn('updateMethodsDisplay - Error loading parameters from localStorage:', e);
        }
    }, 800); // After all method-specific updates
}

/**
 * Save method selection to storage
 * @param {string} blockId - The ID of the block
 * @param {string} methodName - The method name to save
 */
function saveMethodSelection(blockId, methodName) {
    if (!blockId || !methodName) return;

    try {
        // Save to sessionStorage first (for current session)
        const customBlocks = JSON.parse(sessionStorage.getItem('customBlocks') || '[]');
        const blockData = customBlocks.find(b => b.id === blockId);

        if (blockData) {
            if (!blockData.methods) {
                blockData.methods = [];
            }

            if (!blockData.methods.includes(methodName)) {
                blockData.methods.push(methodName);
                sessionStorage.setItem('customBlocks', JSON.stringify(customBlocks));
            }
        }

        // Also save to localStorage (for persistence between sessions)
        const methodsKey = `blockMethods-${blockId}`;
        const savedMethods = JSON.parse(localStorage.getItem(methodsKey) || '[]');

        if (!savedMethods.includes(methodName)) {
            savedMethods.push(methodName);
            localStorage.setItem(methodsKey, JSON.stringify(savedMethods));
        }

        console.log(`Saved method ${methodName} for block ${blockId}`);
    } catch (e) {
        console.error('Error saving method selection:', e);
    }
}

/**
 * Remove a method selection for a block
 * @param {string} blockId - The block ID to remove the method from
 * @param {string} methodName - The method name to remove
 */
function removeMethodSelection(blockId, methodName) {
    if (!blockId || !methodName) return;

    try {
        // Remove from sessionStorage
        const customBlocks = JSON.parse(sessionStorage.getItem('customBlocks') || '[]');
        const blockData = customBlocks.find(b => b.id === blockId);

        if (blockData && blockData.methods) {
            blockData.methods = blockData.methods.filter(m => m !== methodName);
            sessionStorage.setItem('customBlocks', JSON.stringify(customBlocks));
        }

        // Remove from localStorage
        const methodsKey = `blockMethods-${blockId}`;
        const savedMethods = JSON.parse(localStorage.getItem(methodsKey) || '[]');

        if (savedMethods.includes(methodName)) {
            const updatedMethods = savedMethods.filter(m => m !== methodName);
            localStorage.setItem(methodsKey, JSON.stringify(updatedMethods));
        }

        console.log(`Removed method ${methodName} for block ${blockId}`);
    } catch (e) {
        console.error('Error removing method selection:', e);
    }
}

/**
 * Update the spacing and positioning of nodes for methods
 * @param {HTMLElement} block - The block to update node positions for
 */
function updateBlockNodesForMethods(block) {
    if (!block) {
        console.warn('No block provided to updateBlockNodesForMethods');
        return;
    }

    // CRITICAL FIX: Check for and remove duplicate nodes
    // This addresses the issue where templates create duplicate input/output nodes
    const inputNodeGroup = block.querySelector('.input-node-group');
    const outputNodeGroup = block.querySelector('.output-node-group');
    
    if (inputNodeGroup) {
        const inputNodes = inputNodeGroup.querySelectorAll('.input-node');
        
        // If we find duplicate nodes (nodes with the same data-input attribute), remove the duplicates
        const uniqueInputs = new Map();
        inputNodes.forEach(node => {
            const inputName = node.getAttribute('data-input');
            
            // If this is a duplicate and not the first occurrence
            if (uniqueInputs.has(inputName)) {
                // Check if this node has any connections - if not, it's safe to remove
                const isConnected = Array.from(document.querySelectorAll('.connection-line')).some(line => {
                    const targetId = line.getAttribute('data-target');
                    return targetId === block.id && 
                           window.connections.some(conn => conn.target === block.id && 
                                                  conn.inputId === inputName);
                });
                
                if (!isConnected) {
                    node.remove();
                } else {
                    // If this one is connected, remove the previous one
                    const previousNode = uniqueInputs.get(inputName);
                    previousNode.remove();
                    uniqueInputs.set(inputName, node);
                }
            } else {
                uniqueInputs.set(inputName, node);
            }
        });
    }
    
    if (outputNodeGroup) {
        const outputNodes = outputNodeGroup.querySelectorAll('.output-node');
        
        // Handle duplicate output nodes
        const uniqueOutputs = new Map();
        outputNodes.forEach(node => {
            const outputName = node.getAttribute('data-output');
            
            // If this is a duplicate and not the first occurrence
            if (uniqueOutputs.has(outputName)) {
                // Check if this node has any connections - if not, it's safe to remove
                const isConnected = Array.from(document.querySelectorAll('.connection-line')).some(line => {
                    const sourceId = line.getAttribute('data-source');
                    return sourceId === block.id && 
                           window.connections.some(conn => conn.source === block.id && 
                                                  conn.sourceNode === outputName);
                });
                
                if (!isConnected) {
                    node.remove();
                } else {
                    // If this one is connected, remove the previous one
                    const previousNode = uniqueOutputs.get(outputName);
                    previousNode.remove();
                    uniqueOutputs.set(outputName, node);
                }
            } else {
                uniqueOutputs.set(outputName, node);
            }
        });
    }
    
    // After removing duplicates, get the remaining nodes
    const inputNodes = block.querySelectorAll('.input-node');
    const outputNodes = block.querySelectorAll('.output-node');
    console.log(`Positioning ${inputNodes.length} input nodes and ${outputNodes.length} output nodes for block ${block.id}`);

    // Update spacing for input nodes
    if (inputNodes.length > 0) {
        const blockHeight = block.offsetHeight || 100; // Use 100px as fallback if height is 0
        
        // Distribute input nodes evenly
        inputNodes.forEach((node, index) => {
            const position = (blockHeight / (inputNodes.length + 1)) * (index + 1);
            
            // Set positions with !important to override any inline styles
            node.style.position = 'absolute';
            node.style.left = '-8px';
            node.style.top = `${position}px`;
            node.style.transform = 'none';  // Clear any transform that might interfere
            
            // Also add a data attribute for debugging
            node.setAttribute('data-position-index', index);
            node.setAttribute('data-position-y', position);
        });
    }

    // Update spacing for output nodes
    if (outputNodes.length > 0) {
        const blockHeight = block.offsetHeight || 100; // Use 100px as fallback if height is 0
        
        // Distribute output nodes evenly
        outputNodes.forEach((node, index) => {
            const position = (blockHeight / (outputNodes.length + 1)) * (index + 1);
            
            // Set positions with !important to override any inline styles
            node.style.position = 'absolute';
            node.style.right = '-8px';
            node.style.top = `${position}px`;
            node.style.transform = 'none';  // Clear any transform that might interfere
            
            // Also add a data attribute for debugging
            node.setAttribute('data-position-index', index);
            node.setAttribute('data-position-y', position);
        });
    }
    
    // Force a reflow to ensure the browser applies these styles
    void block.offsetHeight;
}
<|MERGE_RESOLUTION|>--- conflicted
+++ resolved
@@ -803,11 +803,7 @@
 
             // Block ID attribute for targeting the right block
             const blockIdAttr = blockId ? ` data-block-id="${blockId}"` : '';
-<<<<<<< HEAD
-            
-=======
-
->>>>>>> 9164efc7
+
             // Create input field with parameter details
             html += `
                 <div class="param-row ${isFilePath ? 'file-param-row' : ''}">
@@ -1612,9 +1608,6 @@
     } catch (e) {
         console.warn('Error retrieving block data from sessionStorage:', e);
     }
-<<<<<<< HEAD
-    
-=======
 
     // Also check for saved method selections for this block
     let savedMethodSelections = [];
@@ -1625,7 +1618,6 @@
         console.warn('Error reading methods from localStorage:', e);
     }
 
->>>>>>> 9164efc7
     if (blockData && blockData.methods && blockData.methods.length > 0) {
         console.log(`Found ${blockData.methods.length} methods for ${blockId || className}: ${blockData.methods.join(', ')}`);
         
@@ -1636,54 +1628,14 @@
             option.textContent = method;
             methodSelect.appendChild(option);
         });
-        
-        // Store the block-specific selectedMethod
-        let selectedMethod = null;
-        
-        // If we have a selectedMethod from the saved data, use it
-        if (blockData.selectedMethod) {
-            selectedMethod = blockData.selectedMethod;
-            console.log(`Using saved selectedMethod for ${blockId}: ${selectedMethod}`);
-        } else {
-            // Default to the first available method (often __init__)
-            if (methodSelect.options.length > 1) {
-                selectedMethod = methodSelect.options[1].value;
-                console.log(`Defaulting to first method for ${blockId}: ${selectedMethod}`);
-            }
-        }
-<<<<<<< HEAD
-        
-        if (selectedMethod) {
-            methodSelect.value = selectedMethod;
-            
-            // Store this selection in the block's data
-            try {
-                const customBlocks = JSON.parse(sessionStorage.getItem('customBlocks') || '[]');
-                const index = customBlocks.findIndex(b => b.id === blockId);
-                if (index >= 0) {
-                    customBlocks[index].selectedMethod = selectedMethod;
-                    sessionStorage.setItem('customBlocks', JSON.stringify(customBlocks));
-                    console.log(`Saved selectedMethod ${selectedMethod} for block ${blockId}`);
-                }
-            } catch (e) {
-                console.warn('Error saving selectedMethod to sessionStorage:', e);
-            }
-            
+
+        // Set the first method as selected (often __init__)
+        if (methodSelect.options.length > 1) {
+            methodSelect.selectedIndex = 1;
             // Trigger change event to update parameters
-            const event = new Event('change');
-            methodSelect.dispatchEvent(event);
-            
-            // After method selection, apply any saved parameters
-            if (blockData.parameters && Object.keys(blockData.parameters).length > 0) {
-                // First ensure we have blockParams for this specific block
-                const existingParams = localStorage.getItem(`blockParams-${blockId}`);
-                if (!existingParams) {
-                    // Save parameters to localStorage for this specific block
-                    localStorage.setItem(`blockParams-${blockId}`, JSON.stringify(blockData.parameters));
-                    console.log(`Initialized parameters for block ${blockId}:`, blockData.parameters);
-                }
-            }
-=======
+            const changeEvent = new Event('change');
+            methodSelect.dispatchEvent(changeEvent);
+        }
 
         // Add saved method rows if any
         if (savedMethodSelections.length > 0) {
@@ -1893,18 +1845,17 @@
                         methodSelect.dispatchEvent(changeEvent);
                     }
                 });
->>>>>>> 9164efc7
         } else {
-            // No selected method found, select the first one by default
+            console.warn(`No module info found for ${blockId || className}`);
+
+            // Set first method as selected
             if (methodSelect.options.length > 1) {
                 methodSelect.selectedIndex = 1;
-                // Trigger change event to update parameters
+                // Trigger change event
                 const changeEvent = new Event('change');
                 methodSelect.dispatchEvent(changeEvent);
             }
         }
-    } else {
-        console.warn(`No methods found for block ${blockId || className}`);
     }
 }
 
@@ -2328,13 +2279,8 @@
     paramNameLabel.textContent = displayName;
 
     // Check if this parameter might be a file path
-<<<<<<< HEAD
-    const isFilePath = paramName.toLowerCase().includes('file') || 
-                      paramName.toLowerCase().includes('path');
-=======
     const isFilePath = paramName.toLowerCase().includes('file') ||
                        paramName.toLowerCase().includes('path');
->>>>>>> 9164efc7
 
     // Create input container for file path parameters
     const inputContainer = document.createElement('div');
@@ -2346,10 +2292,6 @@
     valueInput.className = 'param-value';
     valueInput.placeholder = 'Value';
     valueInput.value = value;
-    
-    // Add data attribute to mark which block this parameter belongs to
-    valueInput.setAttribute('data-block-id', blockId);
-    valueInput.setAttribute('data-param-name', paramName);
 
     // Add data attribute to mark which block this parameter belongs to
     valueInput.setAttribute('data-block-id', blockId);
@@ -2385,21 +2327,13 @@
         fileUploadBtn.setAttribute('data-block-id', blockId); // Add block ID
         fileUploadBtn.setAttribute('data-param-name', paramName); // Add param name for easier lookup
         fileUploadBtn.innerHTML = '<span>📁</span>';
-<<<<<<< HEAD
-        
-=======
-
->>>>>>> 9164efc7
+
         // Add click event to directly handle file uploads for this specific block and parameter
         fileUploadBtn.addEventListener('click', (e) => {
             e.preventDefault();
             e.stopPropagation();
             console.log(`File upload button clicked for block ${blockId}, parameter ${paramName}`);
-<<<<<<< HEAD
-            
-=======
-
->>>>>>> 9164efc7
+
             if (typeof FilePathHandler === 'object' && typeof FilePathHandler.showFileSelectionModal === 'function') {
                 // Get current value from input
                 const currentValue = valueInput.value;
@@ -2407,11 +2341,7 @@
                 FilePathHandler.showFileSelectionModal('__init__', paramName, currentValue, blockId, valueInput);
             }
         });
-<<<<<<< HEAD
-        
-=======
-
->>>>>>> 9164efc7
+
         inputContainer.appendChild(fileUploadBtn);
         paramRow.classList.add('file-param-row');
     }
@@ -2515,39 +2445,11 @@
                 const methodName = button.getAttribute('data-method') || '__init__';
                 const paramName = button.getAttribute('data-param');
                 const blockId = button.getAttribute('data-block-id');
-<<<<<<< HEAD
-                
-=======
-
->>>>>>> 9164efc7
+
                 if (!blockId) {
                     console.error('Missing block ID for file upload button');
                     return;
                 }
-<<<<<<< HEAD
-                
-                console.log(`File upload clicked for block ${blockId}, parameter ${paramName}`);
-                
-                // Find the input element - try multiple selectors to ensure we find it
-                let inputElement = null;
-                
-                // First try to find within the same block using the blockId
-                const block = document.getElementById(blockId);
-                if (block) {
-                    // Look for input in the parameter row with matching parameter name
-                    const paramRow = block.querySelector(`.parameter-row[data-param-name="${paramName}"]`);
-                    if (paramRow) {
-                        inputElement = paramRow.querySelector('.param-value') || paramRow.querySelector('input[type="text"]');
-                    }
-                }
-                
-                // If not found, try more general approaches but still within the block
-                if (!inputElement && methodName && paramName && block) {
-                    inputElement = block.querySelector(`.param-input[data-method="${methodName}"][data-param="${paramName}"]`);
-                }
-                
-                // If still not found, look for it in relation to the button itself
-=======
 
                 console.log(`File upload clicked for block ${blockId}, parameter ${paramName}`);
 
@@ -2560,7 +2462,6 @@
                 }
 
                 // If not found, try to find it within the parameter row
->>>>>>> 9164efc7
                 if (!inputElement) {
                     const paramRow = button.closest('.parameter-row');
                     if (paramRow) {
@@ -2570,15 +2471,9 @@
 
                 // Get current value (comma-separated paths)
                 const currentValue = inputElement ? inputElement.value : '';
-<<<<<<< HEAD
-                
-                console.log('Current file path value:', currentValue);
-                
-=======
 
                 console.log('File upload clicked:', { methodName, paramName, currentValue });
 
->>>>>>> 9164efc7
                 // Show file selection modal with block ID
                 this.showFileSelectionModal(methodName, paramName, currentValue, blockId, inputElement);
             }
@@ -2680,21 +2575,12 @@
         if (existingModal) {
             document.body.removeChild(existingModal);
         }
-<<<<<<< HEAD
-    
-        // Generate a unique key for this parameter that includes the block ID
-        const paramKey = `${blockId}_${methodName}_${paramName}`;
-        
-        console.log(`Opening file selection modal with paramKey: ${paramKey}`);
-        
-=======
 
 // Generate a unique key for this parameter that includes the block ID
 const paramKey = `${blockId}_${methodName}_${paramName}`;
 
 console.log(`Opening file selection modal with paramKey: ${paramKey}`);
 
->>>>>>> 9164efc7
         // Initialize selected files for this parameter if not already done
         if (!this.selectedFiles[paramKey]) {
             // Parse any existing files from the current input value
@@ -2755,24 +2641,8 @@
         saveBtn.addEventListener('click', () => {
             // First try to use the provided input element reference
             let inputElement = targetInputElement;
-<<<<<<< HEAD
-            
-            // If not available, try to find the input element by block ID and parameter name
-            if (!inputElement && blockId && paramName) {
-                const block = document.getElementById(blockId);
-                if (block) {
-                    const paramRow = block.querySelector(`.parameter-row[data-param-name="${paramName}"]`);
-                    if (paramRow) {
-                        inputElement = paramRow.querySelector('.param-value');
-                    }
-                }
-            }
-            
-            // If still not found, try a more general approach
-=======
 
             // If we still can't find it, use more aggressive DOM search
->>>>>>> 9164efc7
             if (!inputElement) {
                 // Look for any input within blocks that matches this parameter name and has the right block ID
                 const allInputs = document.querySelectorAll('input.param-value[data-block-id="' + blockId + '"], input.param-input[data-block-id="' + blockId + '"]');
@@ -2800,15 +2670,9 @@
                 // Trigger change event to save the value
                 const event = new Event('change', { bubbles: true });
                 inputElement.dispatchEvent(event);
-<<<<<<< HEAD
-                
+
                 console.log(`Updated input for block ${blockId} with file paths:`, inputElement.value);
-                
-=======
-
-                console.log(`Updated input for block ${blockId} with file paths:`, inputElement.value);
-
->>>>>>> 9164efc7
+
                 // Also save to localStorage directly to ensure it's stored properly
                 if (blockId && paramName) {
                     try {
