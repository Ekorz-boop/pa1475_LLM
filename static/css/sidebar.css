/* ===== Sidebar ===== */
#sidebar {
    width: 60px;
    height: 100%;
    background-color: var(--langchain-white);
    border-right: 1px solid var(--langchain-border);
    padding: 20px 0px;
    overflow-x: hidden;
    z-index: 5;
    box-shadow: 2px 0 5px rgba(0,0,0,0.1);
    transition: width 0.3s ease;
    position: fixed;
    top: 0;
    left: 0;
    font-family: 'Open Sans', sans-serif;
}

/* Ändra hover-beteendet */
#sidebar:not(.menu-active):hover {
    width: 250px;
}

#sidebar h3 {
    margin-top: 0;
    margin-bottom: 20px;
    color: var(--langchain-text);
    font-family: 'Open Sans', sans-serif;
}

.search-container {
    margin-bottom: 20px;
    padding: 0 5px;
    display: flex;
    justify-content: center;
    align-items: center;
}

#block-search {
    width: 90%;
    padding: 6px 12px;
    border: 1px solid var(--langchain-border);
    border-radius: 10px;
    font-size: 14px;
    color: var(--langchain-text);
    background-color: var(--langchain-white);
    transition: border-color 0.2s, box-shadow 0.2s;
    font-family: 'Open Sans', sans-serif;
}

#block-search:focus {
    outline: none;
    border-color: var(--langchain-primary);
    box-shadow: 0 0 0 2px var(--langchain-primary-light);
}

#block-search::placeholder {
    color: var(--langchain-text-light);
    font-family: 'Open Sans', sans-serif;
}

<<<<<<< HEAD
=======
/* Adjust block templates for collapsed state */
.block-template {
    display: flex;
    align-items: center;
    font-family: 'Open Sans', sans-serif;
}

.block-template .block-drag-handle {
    white-space: nowrap;
    overflow: hidden;
}

>>>>>>> be990c77
.main-menu {
    display: flex;
    flex-direction: column;
    gap: 10px;
    margin-top: 20px;
}

.menu-item {
    display: flex;
    align-items: center;
    gap: 15px;
    cursor: pointer;
    padding: 10px;
    padding-left: 18px;
    border-radius: 8px;
    transition: background-color 0.2s ease;
    white-space: nowrap;
    color: var(--langchain-text);
    font-family: 'Open Sans', sans-serif;
}

.menu-item img {
    width: 24px;
    height: 24px;
    min-width: 24px;
    opacity: 0.7;
    transition: opacity 0.2s ease;
}

.menu-item:hover img {
    opacity: 1;
}

.menu-item.active img {
    opacity: 1;
}

.menu-item span {
    display: none;
    font-size: 14px;
    transition: opacity 0.2s ease;
}

#sidebar:not(.menu-active):hover .menu-item span {
    display: inline;
}

.menu-item:hover {
    background-color: var(--langchain-light);
}

.menu-item.active {
    background-color: var(--langchain-primary);
    color: var(--langchain-white);
}

.sub-menu {
    position: fixed;
    left: 60px;
    top: 0;
    height: 100vh;
    width: 250px;
    background-color: var(--langchain-white);
    border-right: 1px solid var(--langchain-border);
    box-shadow: 2px 0 5px rgba(0,0,0,0.1);
    z-index: 4;
    display: none;
    padding: 20px;
    overflow-y: auto;
}

.sub-menu.active {
    display: block;
}

.sub-menu-header {
    display: flex;
    align-items: center;
    gap: 10px;
    padding: 10px;
    cursor: pointer;
}

.sub-menu-header h3 {
    margin: 0;
    font-size: 14px;
    color: var(--langchain-text);
}

.bottom-menu {
    margin-top: auto;
    padding-top: 20px;
}

.bottom-menu .menu-item {
    margin-bottom: 10px;
}

.custom-blocks-section {
    margin-top: 20px;
    padding: 0 5px;
}

.section-header {
    display: flex;
    align-items: center;
    gap: 10px;
    padding: 10px;
    color: var(--langchain-text);
    font-size: 14px;
    font-weight: bold;
}

.sidebar-title {
    display: none;
    font-size: 18px;
    font-weight: bold;
    color: var(--langchain-text);
    margin-bottom: 20px;
    padding: 0 10px;
}
<|MERGE_RESOLUTION|>--- conflicted
+++ resolved
@@ -58,21 +58,6 @@
     font-family: 'Open Sans', sans-serif;
 }
 
-<<<<<<< HEAD
-=======
-/* Adjust block templates for collapsed state */
-.block-template {
-    display: flex;
-    align-items: center;
-    font-family: 'Open Sans', sans-serif;
-}
-
-.block-template .block-drag-handle {
-    white-space: nowrap;
-    overflow: hidden;
-}
-
->>>>>>> be990c77
 .main-menu {
     display: flex;
     flex-direction: column;
