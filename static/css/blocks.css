/* ===== Block Templates ===== */
.block-template {
<<<<<<< HEAD
    background: #fff;
    border: 1px solid #ccc;
=======
    position: relative;
    width: 90%;
    min-height: 80px;
    z-index: 1000;
    background-color: #fff;
    border: 1px solid #ddd;  /* Light gray */
>>>>>>> f66ce877
    border-radius: 8px;
    padding: 10px;
    margin: 10px;
    cursor: move;
    position: relative;
    min-width: 200px;
    display: flex;
    flex-direction: column;
    box-shadow: 0 2px 4px rgba(0, 0, 0, 0.1);
}

.block-template .input-node, .block-template .output-node {
    display: none;  /* Hide nodes in sidebar templates */
}

/* ===== Input/Output Nodes ===== */
.input-node, .output-node {
    position: absolute;
    width: 12px;
    height: 12px;
    background: #666;
    border-radius: 50%;
    cursor: pointer;
    border: 1px solid #888686;
    margin: 5px 0;
    flex-shrink: 0;
    pointer-events: all;
    z-index: 1;
}

.block .input-node {
    left: -6px;
    top: 50%;
    transform: translateY(-50%);
    background-color: #4444ff;
    border-top-left-radius: 4px;
    border-bottom-left-radius: 4px;
}

.block .output-node {
    right: -6px;
    top: 50%;
    transform: translateY(-50%);
    background-color: #ff4444;
    border-top-right-radius: 4px;
    border-bottom-right-radius: 4px;
}

.input-node:hover, .output-node:hover {
    transform: scale(1.2);
    box-shadow: 0 0 4px rgba(0,0,0,0.3);
}

.input-node-hover {
    transform: scale(1.2);
    border-color: #00ff00;
    box-shadow: 0 0 4px rgba(0,255,0,0.5);
}

/* Block-type specific coloring*/

[data-block-type="file-loader"] .block-drag-handle {
    background-color: #e3f2fd;  /* Light blue */
    color: #1976d2;
}

[data-block-type="ai-model"] .block-drag-handle {
    background-color: #f3e5f5;  /* Light purple */
    color: #7b1fa2;
}

[data-block-type="llm"] .block-drag-handle {
    background-color: #e8f5e9;  /* Light green */
    color: #2e7d32;
}

[data-block-type="display"] .block-drag-handle {
    background-color: #fff3e0;  /* Light orange */
    color: #e65100;
}

<<<<<<< HEAD
[data-block-type="pdf_loader"] .block-drag-handle {
    background-color: #e3f2fd;
    color: #1976d2;
}

[data-block-type="text_splitter"] .block-drag-handle {
    background-color: #f3e5f5;
    color: #7b1fa2;
}

[data-block-type="embedding"] .block-drag-handle {
    background-color: #e8f5e9;
    color: #2e7d32;
}

[data-block-type="vector_store"] .block-drag-handle {
    background-color: #fff3e0;
    color: #e65100;
}

[data-block-type="query_input"] .block-drag-handle {
    background-color: #e8eaf6;
    color: #3f51b5;
}

[data-block-type="retrieval_ranking"] .block-drag-handle {
    background-color: #fce4ec;
    color: #c2185b;
}

[data-block-type="ai_model"] .block-drag-handle {
    background-color: #f1f8e9;
    color: #558b2f;
}

[data-block-type="answer_display"] .block-drag-handle {
    background-color: #efebe9;
    color: #4e342e;
}

=======
[data-block-type="custom-block"] .block-drag-handle {
    background-color: #fff0f4;  /* Light pink */
    color: #c2185b;
}

[data-block-type="string-addition"] .block-drag-handle {
    background-color: #f1f8e9;  /* Light lime */
    color: #558b2f;
}

[data-block-type="text-splitter"] .block-drag-handle {
    background-color: #e0f2f1;  /* Light teal */
    color: #00695c;
}


>>>>>>> f66ce877
.block-drag-handle {
    padding: 5px;
    background: #f5f5f5;
    border-radius: 4px;
    margin-bottom: 10px;
    cursor: move;
    text-align: center;
    font-weight: bold;
}

/* ===== Blocks ===== */
.block {
    position: absolute;
    background: #fff;
    border: 1px solid #ccc;
    border-radius: 8px;
    padding: 10px;
    cursor: move;
    min-width: 200px;
    display: flex;
    flex-direction: column;
    box-shadow: 0 2px 4px rgba(0, 0, 0, 0.1);
    transition: transform 0.2s, box-shadow 0.2s;
    transform-origin: top left;
    will-change: transform;
    z-index: 1;
}

.block:hover {
    box-shadow: 0 4px 8px rgba(0, 0, 0, 0.2);
    z-index: 2;
}

.block.dragging {
    opacity: 0.8;
    z-index: 1000;
}

.block-container {
    position: absolute;
    top: 0;
    left: 0;
    width: 100%;
    height: 100%;
    pointer-events: none;
}

.block-container > * {
    pointer-events: auto;
}

.block-content {
    padding: 10px;
}

.input-group {
    margin: 5px 0;
    display: flex;
    align-items: center;
    gap: 10px;
}

.input-group label {
    font-size: 0.9em;
    color: #666;
}

.input-group input[type="number"] {
    width: 80px;
    padding: 4px;
    border: 1px solid #ddd;
    border-radius: 4px;
}

.input-group input[type="file"] {
    width: 100%;
    padding: 4px;
    border: 1px solid #ddd;
    border-radius: 4px;
    background: #f9f9f9;
}

.model-selector {
    width: 100%;
    padding: 6px;
    border: 1px solid #ddd;
    border-radius: 4px;
    background: #f9f9f9;
    margin-bottom: 10px;
}

.prompt-template {
    width: 100%;
    padding: 8px;
    border: 1px solid #ddd;
    border-radius: 4px;
    margin: 10px 0;
    font-family: monospace;
    resize: vertical;
}

.chat-interface {
    margin-top: 10px;
    border-top: 1px solid #eee;
    padding-top: 10px;
}

.chat-messages {
    height: 150px;
    overflow-y: auto;
    border: 1px solid #ddd;
    border-radius: 4px;
    padding: 10px;
    margin-bottom: 10px;
    background: #f9f9f9;
}

.chat-input {
    display: flex;
    gap: 10px;
}

.chat-input input {
    flex: 1;
    padding: 8px;
    border: 1px solid #ddd;
    border-radius: 4px;
}

.chat-input button {
    padding: 8px 16px;
    background: #007bff;
    color: white;
    border: none;
    border-radius: 4px;
    cursor: pointer;
}

.chat-input button:hover {
    background: #0056b3;
}

.user-message {
    background: #e3f2fd;
    padding: 8px;
    border-radius: 4px;
    margin: 4px 0;
}

.ai-message {
    background: #f5f5f5;
    padding: 8px;
    border-radius: 4px;
    margin: 4px 0;
}

.error-message {
    background: #ffebee;
    color: #c62828;
    padding: 8px;
    border-radius: 4px;
    margin: 4px 0;
}

.status {
    text-align: center;
    padding: 5px;
    border-radius: 4px;
    background: #f5f5f5;
    color: #666;
}

.node-container {
    position: relative;
    height: 100%;
}

.input-node::after, .output-node::after {
    content: none;
}

/* ===== Connections ===== */
#connections {
    position: absolute;
    width: 100%;
    height: 100%;
    top: 0;
    left: 0;
    pointer-events: none;
    z-index: 999;
}

svg {
    overflow: visible;
}

.connection-line {
    stroke: #666;
    stroke-width: 2;
    pointer-events: all;
    cursor: pointer;
}

.connection-line:hover {
    stroke: #ff0000;
    stroke-width: 3;
}

.connection-line.dragging {
    stroke-dasharray: 5,5;
    pointer-events: none;
}

.connection-line.selected {
    stroke: #00ff00;
    stroke-width: 3;
}

/* ===== Block Controls ===== */
.delete-button {
    position: absolute;
    top: -8px;
    right: -8px;
    width: 20px;
    height: 20px;
    background-color: #ff4444;
    border: 2px solid #fff;
    border-radius: 50%;
    color: white;
    display: flex;
    align-items: center;
    justify-content: center;
    cursor: pointer;
    font-size: 14px;
    font-weight: bold;
    box-shadow: 0 2px 4px rgba(0,0,0,0.2);
    opacity: 0;
    transition: opacity 0.2s ease;
    z-index: 2;
}

.block:hover .delete-button {
    opacity: 1;
}

.delete-button:hover {
    background-color: #ff0000;
    transform: scale(1.1);
}

/* ===== Output Display ===== */
.output-display {
    width: 100%;
    min-height: 30px;
    margin-top: 10px;
    padding: 8px;
    background-color: #f8f9fa;
    border: 1px solid #dee2e6;
    border-radius: 4px;
    text-align: center;
    font-family: monospace;
    pointer-events: all;
}

/* Answer Display Block */
.answer-display {
    background: #f8f9fa;
    border: 1px solid #dee2e6;
    border-radius: 4px;
    padding: 12px;
    margin: 8px 0;
    min-height: 60px;
    font-family: system-ui, -apple-system, sans-serif;
}

.context-display {
    margin-top: 12px;
}

.context-display h4 {
    margin: 0 0 8px 0;
    font-size: 14px;
    color: #666;
}

.context-chunks {
    background: #f8f9fa;
    border: 1px solid #dee2e6;
    border-radius: 4px;
    padding: 8px;
    max-height: 120px;
    overflow-y: auto;
    font-size: 12px;
    font-family: monospace;
}

/* Vector Store Block */
.vector-store-status {
    display: flex;
    align-items: center;
    gap: 8px;
    margin-bottom: 12px;
    padding: 4px 8px;
    background: #f8f9fa;
    border-radius: 4px;
}

.status-indicator {
    width: 8px;
    height: 8px;
    border-radius: 50%;
    background: #ccc;
    transition: background-color 0.3s ease;
}

.status-indicator.initialized {
    background: #4caf50;
}

.status-indicator.error {
    background: #f44336;
}

/* Retrieval Ranking Block */
.ranking-method {
    width: 100%;
    padding: 6px;
    border: 1px solid #ddd;
    border-radius: 4px;
    margin-bottom: 8px;
}

.diversity-weight {
    width: 80px;
}

/* Query Input Block */
.query-input {
    width: 100%;
    padding: 8px;
    border: 1px solid #ddd;
    border-radius: 4px;
    margin-bottom: 8px;
}

/* AI Model Block */
.prompt-template {
    width: 100%;
    min-height: 100px;
    padding: 8px;
    border: 1px solid #ddd;
    border-radius: 4px;
    margin: 8px 0;
    font-family: monospace;
    resize: vertical;
    line-height: 1.4;
}

/* Input Node Groups */
.input-node-group {
    position: absolute;
    left: -8px;
    display: flex;
    flex-direction: column;
    gap: 50px;  /* Increased gap between nodes within a group */
}

/* Vector Store Input Groups */
.storage-inputs {
    top: 50%;
    transform: translateY(-50%);
    gap: 30px;  /* Space between the two inputs */
}

/* AI Model Input Group */
.model-inputs {
    top: 20px;
    gap: 40px;  /* Larger gap for AI model inputs */
}

/* Input Node Labels */
.input-node[data-label]::before {
    content: attr(data-label);
    position: absolute;
    left: -110px;
    top: 50%;
    transform: translateY(-50%);
    font-size: 12px;
    color: #666;
    white-space: nowrap;
    background: #fff;
    padding: 2px 8px;
    border-radius: 3px;
    border: 1px solid #eee;
    box-shadow: 0 1px 3px rgba(0,0,0,0.1);
    z-index: 1;
}

/* Adjust block heights and spacing */
[data-block-type="vector_store"] {
    min-height: 260px;  /* Increased height to accommodate larger spacing */
    min-width: 250px;
}

[data-block-type="vector_store"] .block-content-wrapper {
    margin-left: 110px;  /* Match the label offset */
    padding-right: 10px;
}

/* Make input nodes more visible */
.input-node {
    width: 12px;  /* Slightly larger nodes for better visibility */
    height: 12px;
    background-color: #4444ff;
    border: 2px solid #fff;  /* Thicker border */
    box-shadow: 0 2px 4px rgba(0,0,0,0.2);
    border-radius: 50%;
    z-index: 2;
    position: absolute;
    left: 0;
}

/* Vector Store specific styling */
[data-block-type="vector_store"] .vector-store-status {
    display: flex;
    align-items: center;
    gap: 8px;
    margin-bottom: 12px;
    padding: 8px;
    background: #f8f9fa;
    border: 1px solid #eee;
    border-radius: 4px;
}

[data-block-type="vector_store"] .status-indicator {
    width: 8px;
    height: 8px;
    border-radius: 50%;
    background: #ccc;
    flex-shrink: 0;
}

[data-block-type="vector_store"] .status {
    font-size: 12px;
    color: #666;
}

[data-block-type="vector_store"] .input-group {
    margin-top: 12px;
}

/* Hover effects */
.input-node:hover {
    transform: scale(1.2);
    box-shadow: 0 0 6px rgba(68,68,255,0.5);
    z-index: 3;
}

.vector-store .input-node-group {
    display: flex;
    flex-direction: column;
    gap: 20px;
    margin: 10px 0;
}

.vector-store .storage-inputs,
.vector-store .query-inputs {
    margin: 20px 0;
}

.input-node-group {
    display: flex;
    flex-direction: column;
    gap: 15px;
}

.input-node {
    position: relative;
    width: 12px;
    height: 12px;
    background: #666;
    border-radius: 50%;
    cursor: pointer;
    transition: background-color 0.2s;
}

.input-node:hover {
    background: #888;
}

.input-node.input-node-hover {
    background: #4CAF50;
    box-shadow: 0 0 5px rgba(76, 175, 80, 0.5);
}

/* Add data-label display */
.input-node[data-label]:before {
    content: attr(data-label);
    position: absolute;
    left: 20px;
    top: 50%;
    transform: translateY(-50%);
    font-size: 12px;
    white-space: nowrap;
    color: #666;
}

/* Debug info styling */
.debug-info {
    background: #f0f0f0;
    border-left: 3px solid #666;
    padding: 6px 10px;
    font-size: 11px;
    color: #666;
    margin-top: 8px;
    border-radius: 2px;
    font-family: monospace;
}

.json-output {
    background: #f8f8f8;
    border: 1px solid #eee;
    border-radius: 4px;
    padding: 8px;
    margin: 0;
    overflow: auto;
    max-height: 200px;
    font-size: 12px;
    color: #333;
}

/* Message styling for chat interfaces */
.message {
    background: #e9f5ff;
    border-left: 3px solid #007bff;
    padding: 8px 12px;
    margin: 8px 0;
    border-radius: 0 4px 4px 0;
}<|MERGE_RESOLUTION|>--- conflicted
+++ resolved
@@ -1,16 +1,13 @@
 /* ===== Block Templates ===== */
 .block-template {
-<<<<<<< HEAD
     background: #fff;
     border: 1px solid #ccc;
-=======
     position: relative;
     width: 90%;
     min-height: 80px;
     z-index: 1000;
     background-color: #fff;
     border: 1px solid #ddd;  /* Light gray */
->>>>>>> f66ce877
     border-radius: 8px;
     padding: 10px;
     margin: 10px;
@@ -92,7 +89,7 @@
     color: #e65100;
 }
 
-<<<<<<< HEAD
+
 [data-block-type="pdf_loader"] .block-drag-handle {
     background-color: #e3f2fd;
     color: #1976d2;
@@ -133,24 +130,6 @@
     color: #4e342e;
 }
 
-=======
-[data-block-type="custom-block"] .block-drag-handle {
-    background-color: #fff0f4;  /* Light pink */
-    color: #c2185b;
-}
-
-[data-block-type="string-addition"] .block-drag-handle {
-    background-color: #f1f8e9;  /* Light lime */
-    color: #558b2f;
-}
-
-[data-block-type="text-splitter"] .block-drag-handle {
-    background-color: #e0f2f1;  /* Light teal */
-    color: #00695c;
-}
-
-
->>>>>>> f66ce877
 .block-drag-handle {
     padding: 5px;
     background: #f5f5f5;
