/* ===== Block Templates ===== */
.block-template {
    border: 1px solid var(--langchain-border);
    position: relative;
    width: 90%;
    min-height: 80px;
    z-index: 1000;
    background-color: var(--langchain-white);
    border-radius: 8px;
    padding: 0;
    margin: 10px;
    cursor: move;
    position: relative;
    min-width: 200px;
    display: flex;
    flex-direction: column;
    box-shadow: 0 2px 4px rgba(0, 0, 0, 0.1);
}

.block-template .input-node, .block-template .output-node {
    display: none;  /* Hide nodes in sidebar templates */
}

/* ===== Input/Output Nodes ===== */
.input-node, .output-node {
    position: absolute;
    width: 16px;
    height: 16px;
    background: var(--langchain-primary);
    border-radius: 50%;
    cursor: pointer;
    box-shadow: 0 2px 4px rgba(0,0,0,0.2);
    margin: 5px 0;
    flex-shrink: 0;
    pointer-events: all;
    z-index: 3;
}

.block .input-node {
    left: -8px;
    background-color: var(--langchain-primary);
    border-top-left-radius: 4px;
    border-bottom-left-radius: 4px;
}

.block .output-node {
    right: -8px;
    background-color: var(--langchain-primary);
    border-top-right-radius: 4px;
    border-bottom-right-radius: 4px;
}

.input-node:hover, .output-node:hover {
    transform: scale(1.2);
    box-shadow: 0 0 4px rgba(0,0,0,0.3);
}

.input-node-hover {
    transform: scale(1.2);
    border-color: var(--langchain-primary);
    box-shadow: 0 0 4px rgba(0,166,126,0.5);
}

.block-drag-handle {
    width: 100%;
    height: 24px;
    border-top-left-radius: 7px;  /* Adjusted for thinner border */
    border-top-right-radius: 7px;
    cursor: move;
    display: flex;
    align-items: center;
    justify-content: center;
    user-select: none;
    font-weight: bold;
    font-size: 13px;
    z-index: 2;  /* Above nodes */
    position: relative;  /* Create stacking context */
    font-family: 'Open Sans', sans-serif;
    background-color: #00B388; /* Green color similar to the image */
    color: white; /* White text for better contrast */
}

/* ===== Blocks ===== */
.block {
    position: absolute;
    background: #fff;
    border: 1px solid #ccc;
    border-radius: 8px;
    padding: 0;
    cursor: move;
    min-width: 200px;
    display: flex;
    flex-direction: column;
    box-shadow: 0 2px 4px rgba(0, 0, 0, 0.1);
    transition: transform 0.2s, box-shadow 0.2s;
    transform-origin: top left;
    will-change: transform;
    z-index: 10;
    font-family: 'Open Sans', sans-serif;
}

.block:hover {
    box-shadow: 0 4px 8px rgba(0, 0, 0, 0.2);
    z-index: 2;
}

.block:active {
    /* transform: scale(1.03); */
    box-shadow: 0 4px 8px rgba(0, 0, 0, 0.8);
    z-index: 1000;
}

.block:active .node-container {
    opacity: 1 !important;
}

.block:active .delete-button {
    z-index: 1001 !important;
}

.block-container {
    position: absolute;
    z-index: 2;
    top: 0;
    left: 0;
    width: 100%;
    height: 100%;
    pointer-events: none;
}

.block-container > * {
    pointer-events: auto;
}

.block-content {
    padding: 10px;
    z-index: 2;  /* Above nodes */
    position: relative;  /* Create stacking context */
    border-bottom-left-radius: 8px;
    border-bottom-right-radius: 8px;
    font-family: 'Open Sans', sans-serif;
}

.input-group {
    margin: 5px 0;
    display: flex;
    align-items: center;
    gap: 10px;
}

.input-group label {
    font-size: 0.9em;
    color: #666;
}

.input-group input[type="number"] {
    width: 80px;
    padding: 4px;
    border: 1px solid #ddd;
    border-radius: 4px;
}

.input-group input[type="file"] {
    width: 100%;
    padding: 4px;
    border: 1px solid #ddd;
    border-radius: 4px;
    background: #f9f9f9;
}

.model-selector {
    width: 100%;
    padding: 6px;
    border: 1px solid #ddd;
    border-radius: 4px;
    background: #f9f9f9;
    margin-bottom: 10px;
}

.prompt-template {
    width: 100%;
    padding: 8px;
    border: 1px solid #ddd;
    border-radius: 4px;
    margin: 10px 0;
    font-family: monospace;
    resize: vertical;
}

.chat-interface {
    margin-top: 10px;
    border-top: 1px solid #eee;
    padding-top: 10px;
}

.chat-messages {
    height: 150px;
    overflow-y: auto;
    border: 1px solid #ddd;
    border-radius: 4px;
    padding: 10px;
    margin-bottom: 10px;
    background: #f9f9f9;
}

.chat-input {
    display: flex;
    gap: 10px;
}

.chat-input input {
    flex: 1;
    padding: 8px;
    border: 1px solid #ddd;
    border-radius: 4px;
}

.chat-input button {
    padding: 8px 16px;
    background: #007bff;
    color: white;
    border: none;
    border-radius: 4px;
    cursor: pointer;
}

.chat-input button:hover {
    background: #0056b3;
}

.user-message {
    background: #e3f2fd;
    padding: 8px;
    border-radius: 4px;
    margin: 4px 0;
}

.ai-message {
    background: #f5f5f5;
    padding: 8px;
    border-radius: 4px;
    margin: 4px 0;
}

.error-message {
    background: #ffebee;
    color: #c62828;
    padding: 8px;
    border-radius: 4px;
    margin: 4px 0;
}

.status {
    text-align: center;
    padding: 5px;
    border-radius: 4px;
    background: #f5f5f5;
    color: #666;
    z-index: 998;
}

.input-node::after, .output-node::after {
    content: none;
}

/* ===== Connections ===== */
#connections {
    position: absolute;
    width: 100%;
    height: 100%;
    top: 0;
    left: 0;
    pointer-events: none;
    z-index: 10;  /* Increase z-index to be above blocks */
}

svg {
    overflow: visible;
}

.connection-line {
    stroke: #666;
    stroke-width: 2;
    pointer-events: all;
    cursor: pointer;
    z-index: 10;  /* Match container z-index */
}

.connection-line:hover {
    stroke: #ff0000;
    stroke-width: 3;
}

.connection-line.dragging {
    stroke-dasharray: 5,5;
    pointer-events: none;
}

.connection-line.selected {
    stroke: #00ff00;
    stroke-width: 3;
}

/* ===== Block Controls ===== */
.delete-button {
    position: absolute;
    top: -8px;
    right: -8px;
    width: 20px;
    height: 20px;
    background-color: #ff4444;
    border: 2px solid #fff;
    border-radius: 50%;
    color: white;
    display: flex;
    align-items: center;
    justify-content: center;
    cursor: pointer;
    font-size: 14px;
    font-weight: bold;
    box-shadow: 0 2px 4px rgba(0,0,0,0.2);
    opacity: 0;
    transition: opacity 0.2s ease;
    z-index: 2;
}

.block:hover .delete-button {
    opacity: 1;
}

.delete-button:hover {
    background-color: #ff0000;
    transform: scale(1.1);
}

/* ===== Output Display ===== */
.output-display {
    width: 100%;
    min-height: 30px;
    margin-top: 10px;
    padding: 8px;
    background-color: #f8f9fa;
    border: 1px solid #dee2e6;
    border-radius: 4px;
    text-align: center;
    font-family: monospace;
    pointer-events: all;
}

/* Answer Display Block */
.answer-display {
    background: #f8f9fa;
    border: 1px solid #dee2e6;
    border-radius: 4px;
    padding: 12px;
    margin: 8px 0;
    min-height: 60px;
    font-family: system-ui, -apple-system, sans-serif;
}

.context-display {
    margin-top: 12px;
}

.context-display h4 {
    margin: 0 0 8px 0;
    font-size: 14px;
    color: #666;
}

.context-chunks {
    background: #f8f9fa;
    border: 1px solid #dee2e6;
    border-radius: 4px;
    padding: 8px;
    max-height: 120px;
    overflow-y: auto;
    font-size: 12px;
    font-family: monospace;
}

/* Vector Store Block */
.vector-store-status {
    display: flex;
    align-items: center;
    gap: 8px;
    margin-bottom: 12px;
    padding: 4px 8px;
    background: #f8f9fa;
    border-radius: 4px;
    z-index: 1000;
}

.status-indicator {
    width: 8px;
    height: 8px;
    border-radius: 50%;
    background: #ccc;
    transition: background-color 0.3s ease;
}

.status-indicator.initialized {
    background: #4caf50;
}

.status-indicator.error {
    background: #f44336;
}

/* Retrieval Ranking Block */
.ranking-method {
    width: 100%;
    padding: 6px;
    border: 1px solid #ddd;
    border-radius: 4px;
    margin-bottom: 8px;
}

.diversity-weight {
    width: 80px;
}

/* Query Input Block */
.query-input {
    width: 100%;
    padding: 8px;
    border: 1px solid #ddd;
    border-radius: 4px;
    margin-bottom: 8px;
}

/* AI Model Block */
.prompt-template {
    width: 100%;
    min-height: 100px;
    padding: 8px;
    border: 1px solid #ddd;
    border-radius: 4px;
    margin: 8px 0;
    font-family: monospace;
    resize: vertical;
    line-height: 1.4;
}

/* Vector Store Input Groups - adjust vertical positioning */
.storage-inputs {
    position: absolute;
    left: -10px;
    display: flex;
    flex-direction: column;
    gap: 40px;  /* Space between nodes */
    top: 50%;   /* Move the group higher up */
}

/* Individual node positioning within storage-inputs */
.storage-inputs .input-node:first-child {
    transform: translateY(-50%);  /* First node (Chunks) */
}

.storage-inputs .input-node:last-child {
    transform: translateY(50%);   /* Second node (Query) */
    top: 40px;  /* Move second node down */
}

/* AI Model Input Group */
.model-inputs {
    top: 20px;
    gap: 40px;  /* Larger gap for AI model inputs */
}

/* Input Node Labels */
.input-node[data-label]::before {
    content: attr(data-label);
    position: absolute;
    left: -110px;
    top: 50%;
    transform: translateY(-50%);
    font-size: 12px;
    color: #666;
    white-space: nowrap;
    background: #fff;
    padding: 2px 8px;
    border-radius: 3px;
    border: 1px solid #eee;
    box-shadow: 0 1px 3px rgba(0,0,0,0.1);
    opacity: 0;
    transition: opacity 0.2s;
    pointer-events: none;
    z-index: 10000;  /* Make it appear above everything */
}

/* Show label on hover */
.input-node[data-label]:hover::before {
    opacity: 1;
}

/* Adjust block heights and spacing */
[data-block-type="vector_store"] {
    min-height: 260px;  /* Increased height to accommodate larger spacing */
    min-width: 250px;
}

[data-block-type="vector_store"] .block-content-wrapper {
    margin-left: 0;  /* Remove the space previously used for permanent labels */
    padding-right: 10px;
}

/* Vector Store specific styling */
[data-block-type="vector_store"] .vector-store-status {
    display: flex;
    align-items: center;
    gap: 8px;
    margin-bottom: 12px;
    padding: 8px;
    background: #f8f9fa;
    border: 1px solid #eee;
    border-radius: 4px;
    z-index: 1;
}

[data-block-type="vector_store"] .status-indicator {
    width: 8px;
    height: 8px;
    border-radius: 50%;
    background: #ccc;
    flex-shrink: 0;
}

[data-block-type="vector_store"] .status {
    font-size: 12px;
    color: #666;
}

[data-block-type="vector_store"] .input-group {
    margin-top: 12px;
}


.vector-store .input-node-group {
    display: flex;
    flex-direction: column;
    gap: 20px;
    margin: 10px 0;
}

.input-node.input-node-hover {
    background: #4CAF50;
    box-shadow: 0 0 5px rgba(76, 175, 80, 0.5);
}

/* Debug info styling */
.debug-info {
    background: #f0f0f0;
    border-left: 3px solid #666;
    padding: 6px 10px;
    font-size: 11px;
    color: #666;
    margin-top: 8px;
    border-radius: 2px;
    font-family: monospace;
}

.json-output {
    background: #f8f8f8;
    border: 1px solid #eee;
    border-radius: 4px;
    padding: 8px;
    margin: 0;
    overflow: auto;
    max-height: 200px;
    font-size: 12px;
    color: #333;
}

/* Message styling for chat interfaces */
.message {
    background: #e9f5ff;
    border-left: 3px solid #007bff;
    padding: 8px 12px;
    margin: 8px 0;
    border-radius: 0 4px 4px 0;
}

/* Block content wrapper - establish base stacking context */
.block-content-wrapper {
    position: relative;
    width: 100%;
    height: 100%;
    border-radius: 8px;
}

<<<<<<< HEAD
/* ===== Connection Delete Button ===== */
.connection-delete-btn {
    width: 20px;
    height: 20px;
    background-color: #ff4444;
    border: 2px solid #fff;
    border-radius: 50%;
    color: white;
    display: flex;
    align-items: center;
    justify-content: center;
    cursor: pointer;
    font-size: 16px;
    font-weight: bold;
    box-shadow: 0 2px 4px rgba(0,0,0,0.2);
    transform: translate(-50%, -50%);
    z-index: 1000;
    pointer-events: all;
    transition: transform 0.1s ease;
}

.connection-delete-btn:hover {
    background-color: #ff0000;
    transform: translate(-50%, -50%) scale(1.1);
=======

/* Method row styling */
.block-methods {
    margin-bottom: 10px;
    padding: 5px;
    max-height: 200px;
    overflow-y: auto;
}

.method-row {
    display: flex;
    justify-content: space-between;
    align-items: center;
    padding: 5px;
    margin-bottom: 5px;
    background-color: #f0f0f0;
    border-radius: 4px;
    border-left: 3px solid #3498db;
}

.dark-mode .method-row {
    background-color: #333;
    border-left: 3px solid #2980b9;
}

.method-name-label {
    font-weight: bold;
    flex-grow: 1;
}

.remove-method-btn {
    background: none;
    border: none;
    color: #e74c3c;
    font-size: 16px;
    cursor: pointer;
    display: flex;
    align-items: center;
    justify-content: center;
    width: 24px;
    height: 24px;
    border-radius: 50%;
}

.remove-method-btn:hover {
    background-color: rgba(231, 76, 60, 0.1);
}

.dark-mode .remove-method-btn {
    color: #ff6b6b;
}

.dark-mode .remove-method-btn:hover {
    background-color: rgba(255, 107, 107, 0.2);
>>>>>>> a551672c
}<|MERGE_RESOLUTION|>--- conflicted
+++ resolved
@@ -589,7 +589,7 @@
     border-radius: 8px;
 }
 
-<<<<<<< HEAD
+
 /* ===== Connection Delete Button ===== */
 .connection-delete-btn {
     width: 20px;
@@ -614,7 +614,7 @@
 .connection-delete-btn:hover {
     background-color: #ff0000;
     transform: translate(-50%, -50%) scale(1.1);
-=======
+
 
 /* Method row styling */
 .block-methods {
@@ -669,5 +669,4 @@
 
 .dark-mode .remove-method-btn:hover {
     background-color: rgba(255, 107, 107, 0.2);
->>>>>>> a551672c
 }