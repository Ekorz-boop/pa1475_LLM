--- conflicted
+++ resolved
@@ -303,7 +303,6 @@
     border-bottom: 1px solid var(--langchain-border);
 }
 
-<<<<<<< HEAD
 /* Add a nice hover effect for custom blocks in sidebar */
 .block-template[data-block-type="custom"]:hover {
     transform: translateY(-2px);
@@ -649,16 +648,12 @@
 }
 
 
-=======
->>>>>>> 7f7168ff
 /* Block content */
 .block-content {
     position: relative;
     z-index: 1;
     background: #fff;
 }
-<<<<<<< HEAD
-=======
 
 .custom-blocks-section-header {
     width: calc(100% - 16px);
@@ -687,5 +682,4 @@
     border-radius: 2px;
     margin: 0 0 8px 0;
     box-sizing: border-box;
-}
->>>>>>> 7f7168ff
+}