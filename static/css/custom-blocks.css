--- conflicted
+++ resolved
@@ -46,14 +46,6 @@
 }
 
 /* Custom Block Styling */
-<<<<<<< HEAD
-=======
-.custom-block {
-    border: 2px solid var(--langchain-primary) !important;
-    background-color: var(--langchain-light) !important;
-}
-
->>>>>>> be990c77
 .custom-block .block-header {
     background-color: var(--langchain-primary) !important;
     color: var(--langchain-white) !important;
@@ -85,7 +77,6 @@
     z-index: 2;
 }
 
-<<<<<<< HEAD
 .block:hover .edit-parameters-btn {
     opacity: 1;
 }
@@ -98,14 +89,6 @@
 .custom-block .block-drag-handle {
     font-weight: bold !important;
     font-size: 14px !important;
-=======
-.custom-block .status-indicator {
-    width: 12px;
-    height: 12px;
-    border-radius: 50%;
-    background-color: var(--langchain-primary);
-    margin-right: 6px;
->>>>>>> be990c77
 }
 
 .custom-block .method-selectors {
@@ -162,7 +145,6 @@
     justify-content: center;
 }
 
-<<<<<<< HEAD
 /* Block content wrapper - establish base stacking context */
 .block-content-wrapper {
     position: relative;
@@ -246,27 +228,12 @@
     border-width: 5px;
     border-style: solid;
     border-color: #333 transparent transparent transparent;
-=======
-/* Node styling for custom blocks */
-.custom-block .input-node,
-.custom-block .output-node {
-    background-color: var(--langchain-primary) !important;
-}
-
-.custom-block .node-label {
-    color: var(--langchain-white) !important;
->>>>>>> be990c77
 }
 
 /* Custom Block Template in Sidebar */
 .block-template[data-block-type="custom"] {
-<<<<<<< HEAD
-    border: 1px solid #ddd !important;
-    background-color: #fff !important;
-=======
     border: 2px solid var(--langchain-primary) !important;
     background-color: var(--langchain-light) !important;
->>>>>>> be990c77
     margin-bottom: 10px;
     overflow: visible;
     max-height: 36px;
@@ -276,16 +243,12 @@
 }
 
 .block-template[data-block-type="custom"] .block-header {
-<<<<<<< HEAD
     width: 100%;
     height: 30%;
     border-top-left-radius: 7px;
     border-top-right-radius: 7px;
     border-bottom: 1px solid #eee;
-    background-color: #3498db !important;
-=======
     background-color: var(--langchain-primary) !important;
->>>>>>> be990c77
     padding: 0 !important;
     height: 100%;
     width: 100%;
@@ -296,7 +259,6 @@
 }
 
 .block-template[data-block-type="custom"] .block-drag-handle {
-<<<<<<< HEAD
     font-weight: bold;
     font-size: 13px;
     color: white;
@@ -316,41 +278,14 @@
 .block-template[data-block-type="custom"] .edit-parameters-btn {
     top: -8px;
     right: -8px;
-=======
-    font-weight: bold !important;
-    font-size: 13px !important;
-    color: var(--langchain-white) !important;
-    background-color: transparent !important;
-    border-bottom: none !important;
-    padding: 8px !important;
-    display: block !important;
-    width: 85% !important;
-    overflow: hidden !important;
-    text-overflow: ellipsis !important;
-    white-space: nowrap !important;
->>>>>>> be990c77
 }
 
 .block-template[data-block-type="custom"] .block-content {
     display: none;  /* Simplified view in sidebar */
 }
-<<<<<<< HEAD
     
 .block-template[data-block-type="custom"]:hover .edit-parameters-btn {
     opacity: 1;
-=======
-
-.block-template[data-block-type="custom"] .edit-parameters-btn {
-    background: transparent;
-    border: none;
-    color: var(--langchain-white);
-    cursor: pointer;
-    position: absolute;
-    right: 8px;
-    top: 50%;
-    transform: translateY(-50%);
-    font-size: 12px;
->>>>>>> be990c77
 }
 
 .block-template[data-block-type="custom"] .block-actions {
