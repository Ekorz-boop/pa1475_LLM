--- conflicted
+++ resolved
@@ -160,10 +160,7 @@
     justify-content: center;
 }
 
-<<<<<<< HEAD
-/* Node styling for custom blocks */
-.custom-block .node-container {
-=======
+
 /* Block content wrapper - establish base stacking context */
 .block-content-wrapper {
     position: relative;
@@ -175,60 +172,12 @@
 
 /* Node container and nodes */
 .node-container {
->>>>>>> 89f8c887
     position: absolute;
     top: 0;
     left: 0;
     width: 100%;
     height: 100%;
     pointer-events: none;
-<<<<<<< HEAD
-    z-index: -1;
-}
-
-.custom-block .input-node,
-.custom-block .output-node {
-    position: absolute;
-    width: 16px;
-    height: 16px;
-    border-radius: 50%;
-    background-color: #3498db;
-    pointer-events: all;
-    z-index: 10;
-    cursor: pointer;
-}
-
-.custom-block .input-node {
-    left: -8px;
-    top: 50%;
-    transform: translateY(-50%);
-    background-color: #4444ff;
-}
-
-.custom-block .output-node {
-    right: -8px;
-    top: 50%;
-    transform: translateY(-50%);
-    background-color: #ff4444;
-}
-
-.custom-block .node-label {
-    position: absolute;
-    font-size: 10px;
-    background: rgba(0, 0, 0, 0.7);
-    color: white;
-    padding: 2px 4px;
-    border-radius: 3px;
-    pointer-events: none;
-    opacity: 0;
-    transition: opacity 0.2s;
-    white-space: nowrap;
-}
-
-.custom-block .input-node:hover .node-label,
-.custom-block .output-node:hover .node-label {
-    opacity: 1;
-=======
     z-index: 2;
 }
 
@@ -295,7 +244,6 @@
     border-width: 5px;
     border-style: solid;
     border-color: #333 transparent transparent transparent;
->>>>>>> 89f8c887
 }
 
 /* Custom Block Template in Sidebar */
@@ -385,7 +333,7 @@
     transition: all 0.2s ease;
 }
 
-<<<<<<< HEAD
+
 /* Hover state for the input nodes */
 .custom-block .input-node.input-node-hover {
     transform: scale(1.2);
@@ -720,11 +668,12 @@
 
 .file-selection-modal button:hover {
     opacity: 0.9;
-=======
+}
+
+
 /* Block content */
 .block-content {
     position: relative;
     z-index: 1;
     background: #fff;
->>>>>>> 89f8c887
-}+}
