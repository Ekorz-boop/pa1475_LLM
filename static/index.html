<!DOCTYPE html>
<html lang="en">
<head>
    <meta charset="UTF-8">
    <meta name="viewport" content="width=device-width, initial-scale=1.0">
    <title>LLM RAG Pipeline Builder</title>
    <link rel="stylesheet" href="/static/css/styles.css">
    <link rel="stylesheet" href="/static/css/blocks.css">
    <link rel="stylesheet" href="/static/css/block_content.css">
    <link rel="stylesheet" href="/static/css/sidebar.css">
    <link rel="stylesheet" href="/static/css/topbar.css">
    <link rel="stylesheet" href="/static/css/canvas.css">
    <link rel="stylesheet" href="/static/css/management_window.css">
</head>
<body>
    <div id="app">
        <div id="notification-banner" class="notification-hidden">
            <span>⚠️ Ollama is not running. Some features will be unavailable.</span>
            <button id="open-management">Open System Management</button>
            <button class="close-notification">×</button>
        </div>
        <div id="top-bar">
<<<<<<< HEAD
            <button id="run-all" class="run-button">Run Pipeline</button>
            <div class="debug-mode-container" title="Enable to run partial pipelines for debugging">
                <input type="checkbox" id="debug-mode">
                <label for="debug-mode">Debug Mode</label>
            </div>
            <button id="export-pipeline" class="export-button">Export Pipeline</button>
            <button id="management-button" class="management-button">System Management</button>
=======
            <button id="run-all" class="run-button" title="Run Pipeline">
                <img src="/static/images/icons/run.svg" alt="Run Pipeline">
            </button>
>>>>>>> f66ce877
        </div>
        <div class="main-content">
            <div id="sidebar">
                <div class="main-menu">
                    <div class="menu-item" data-menu="dashboard">
                        <img src="/static/images/icons/Dashboard.svg" alt="Dashboard">
                        <span>Dashboard</span>
                    </div>
                    <div class="menu-item" data-menu="blocks">
                        <img src="/static/images/icons/Blocks.svg" alt="Blocks">
                        <span>Blocks</span>
                    </div>
                    <div class="menu-item" data-menu="templates">
                        <img src="/static/images/icons/Templates.svg" alt="Templates">
                        <span>Templates</span>
                    </div>
                    <div class="bottom-menu">
                        <div class="menu-item" id="management-button" data-menu="system">
                            <img src="/static/images/icons/status.svg" alt="System Status">
                            <span>System Status</span>
                        </div>
                    </div>
                </div>
            </div>
            <div id="canvas">
                <div class="canvas-container">
                    <div class="canvas-grid"></div>
                    <svg id="connections"></svg>
                </div>
                <div class="zoom-controls">
                    <button class="zoom-button" id="zoom-in">+</button>
                    <div class="zoom-level">100%</div>
                    <button class="zoom-button" id="zoom-out">−</button>
                    <button class="zoom-button" id="zoom-fit">⟲</button>
                </div>
<<<<<<< HEAD

                <!-- PDF Loader Block Template -->
                <div class="block-template" draggable="true" data-block-type="pdf_loader">
=======
            </div>
        </div>

        <!-- Add these sub-menus after the sidebar -->
        <div id="dashboard-menu" class="sub-menu">
            <div class="sub-menu-header">
                <h3>Dashboard</h3>
            </div>
            <!-- Dashboard content here -->
        </div>

        <div id="blocks-menu" class="sub-menu">
            <div class="sub-menu-header">
                <h3>Blocks</h3>
            </div>
            <div class="search-container">
                <input type="text" id="block-search" placeholder="Search blocks...">
            </div>
            <div class="block-templates-container">
                <!-- Document Loading Block Template -->
                <div class="block-template" draggable="true" data-block-type="file-loader">
>>>>>>> f66ce877
                    <div class="node-container">
                        <div class="output-node" data-output="Documents"></div>
                    </div>
                    <div class="block-content-wrapper">
                        <div class="block-drag-handle">PDF Loader</div>
                        <div class="block-content">
                            <div class="input-group">
                                <input type="file" class="file-input" accept=".pdf" multiple>
                            </div>
                        </div>
                    </div>
                </div>

                <!-- Text Splitter Block Template -->
                <div class="block-template" draggable="true" data-block-type="text_splitter">
                    <div class="node-container">
                        <div class="input-node" data-input="Documents"></div>
                        <div class="output-node" data-output="Chunks"></div>
                    </div>
                    <div class="block-content-wrapper">
                        <div class="block-drag-handle">Text Splitter</div>
                        <div class="block-content">
                            <div class="input-group">
                                <label>Chunk Size:</label>
                                <input type="number" class="chunk-size" value="1000" min="100" step="100">
                            </div>
                            <div class="input-group">
                                <label>Overlap:</label>
                                <input type="number" class="chunk-overlap" value="200" min="0" step="50">
                            </div>
                        </div>
                    </div>
                </div>

                <!-- Embeddings Block Template -->
                <div class="block-template" draggable="true" data-block-type="embedding">
                    <div class="node-container">
                        <div class="input-node" data-input="Text"></div>
                        <div class="output-node" data-output="Embeddings"></div>
                    </div>
                    <div class="block-content-wrapper">
                        <div class="block-drag-handle">Embeddings</div>
                        <div class="block-content">
                            <select class="model-selector">
                                <option value="nomic-embed-text">Nomic Embed</option>
                            </select>
                        </div>
                    </div>
                </div>

                <!-- Vector Store Block Template -->
                <div class="block-template" draggable="true" data-block-type="vector_store">
                    <div class="node-container">
                        <div class="input-node-group storage-inputs">
                            <div class="input-node" data-input="ChunksEmbedded" data-label="Chunks Embedded"></div>
                            <div class="input-node" data-input="Query" data-label="Query"></div>
                        </div>
                        <div class="output-node" data-output="RetrievedDocs"></div>
                    </div>
                    <div class="block-content-wrapper">
                        <div class="block-drag-handle">Vector Store</div>
                        <div class="block-content">
                            <div class="vector-store-status">
                                <div class="status-indicator"></div>
                                <span class="status">Not initialized</span>
                            </div>
                            <div class="input-group">
                                <label>Top K:</label>
                                <input type="number" class="top-k" value="3" min="1" step="1">
                            </div>
                        </div>
                    </div>
                </div>

                <!-- Query Input Block Template -->
                <div class="block-template" draggable="true" data-block-type="query_input">
                    <div class="node-container">
                        <div class="output-node" data-output="Query"></div>
                    </div>
                    <div class="block-content-wrapper">
                        <div class="block-drag-handle">Query Input</div>
                        <div class="block-content">
                            <div class="chat-interface">
                                <div class="chat-messages"></div>
                                <div class="chat-input">
                                    <input type="text" placeholder="Ask a question...">
                                    <button>Send</button>
                                </div>
                            </div>
                        </div>
                    </div>
                </div>

                <!-- Retrieval Ranking Block Template -->
                <div class="block-template" draggable="true" data-block-type="retrieval_ranking">
                    <div class="node-container">
                        <div class="input-node" data-input="Chunks"></div>
                        <div class="output-node" data-output="RankedContext"></div>
                    </div>
                    <div class="block-content-wrapper">
                        <div class="block-drag-handle">Retrieval Ranking</div>
                        <div class="block-content">
                            <div class="input-group">
                                <label>Ranking Method:</label>
                                <select class="ranking-method">
                                    <option value="similarity">Similarity Score</option>
                                    <option value="mmr">MMR (Diversity)</option>
                                </select>
                            </div>
                            <div class="input-group">
                                <label>Diversity Weight (MMR):</label>
                                <input type="number" class="diversity-weight" value="0.3" min="0" max="1" step="0.1">
                            </div>
                        </div>
                    </div>
                </div>

                <!-- AI Model Block Template -->
                <div class="block-template" draggable="true" data-block-type="ai_model">
                    <div class="node-container">
                        <!-- Model Inputs -->
                        <div class="input-node-group model-inputs">
                            <div class="input-node" data-input="Query" data-label="Query"></div>
                            <div class="input-node" data-input="Context" data-label="Vector Store"></div>
                        </div>
                        <div class="output-node" data-output="Response"></div>
                    </div>
                    <div class="block-content-wrapper">
                        <div class="block-drag-handle">AI Model</div>
                        <div class="block-content">
                            <select class="model-selector">
                                <option value="tinyllama">TinyLlama</option>
                            </select>
                            <div class="input-group">
                                <label>Temperature:</label>
                                <input type="number" class="temperature" value="0.75" min="0" max="1" step="0.1">
                            </div>
                            <textarea class="prompt-template" rows="4" placeholder="Enter your prompt template...">Answer the following question using the provided context. If the context doesn't contain enough information, say so.

Context: {context}

Question: {query}

Answer:</textarea>
                        </div>
                    </div>
                </div>

                <!-- Answer Display Block Template -->
                <div class="block-template" draggable="true" data-block-type="answer_display">
                    <div class="node-container">
                        <div class="input-node" data-input="Answer"></div>
                    </div>
                    <div class="block-content-wrapper">
                        <div class="block-drag-handle">Answer Display</div>
                        <div class="block-content">
                            <div class="answer-display">No answer yet</div>
                            <div class="context-display">
                                <h4>Used Context:</h4>
                                <div class="context-chunks"></div>
                            </div>
                        </div>
                    </div>
                </div>

            </div>
        </div>

        <div id="templates-menu" class="sub-menu">
            <div class="sub-menu-header">
                <h3>Templates</h3>
            </div>
            <!-- Templates content here -->
        </div>

        <!-- Add the management panel HTML directly -->
        <div id="system-management" class="management-panel">
            <div class="management-header">
                <h2>System Status</h2>
                <button class="close-button">×</button>
            </div>

            <div class="management-content">
                <div class="status-items">
                    <div class="status-item">
                        <span class="status-label">Status:</span>
                        <span class="status-value" id="ollama-status">Checking...</span>
                    </div>
                </div>

                <div class="models-list">
                    <h3>Available Models</h3>
                    <div id="ollama-models">Loading models...</div>
                </div>
            </div>
        </div>
    </div>
    <script src="/static/app.js"></script>

    <!-- Add this right after the body opening tag -->
    <div id="notification-system">
        <div id="toast-container"></div>
        <div id="modal-container"></div>
    </div>

    <!-- Add this before the closing body tag -->
    <div id="progress-modal" class="modal">
        <div class="modal-content">
            <h3 id="progress-title">Processing...</h3>
            <div class="progress-bar">
                <div class="progress-fill"></div>
            </div>
            <div id="progress-status">Initializing...</div>
        </div>
    </div>

    <style>
    /* Toast Notifications */
    #toast-container {
        position: fixed;
        top: 20px;
        right: 20px;
        z-index: 9999;
    }

    .toast {
        background: white;
        border-radius: 4px;
        padding: 16px;
        margin-bottom: 10px;
        box-shadow: 0 2px 8px rgba(0,0,0,0.2);
        display: flex;
        align-items: center;
        gap: 12px;
        min-width: 300px;
        max-width: 400px;
        animation: slideIn 0.3s ease;
    }

    .toast.success {
        border-left: 4px solid #4caf50;
    }

    .toast.error {
        border-left: 4px solid #f44336;
    }

    .toast.info {
        border-left: 4px solid #2196f3;
    }

    .toast.warning {
        border-left: 4px solid #ff9800;
    }

    @keyframes slideIn {
        from { transform: translateX(100%); opacity: 0; }
        to { transform: translateX(0); opacity: 1; }
    }

    /* Progress Modal */
    .modal {
        display: none;
        position: fixed;
        top: 0;
        left: 0;
        width: 100%;
        height: 100%;
        background: rgba(0,0,0,0.5);
        z-index: 9999;
        justify-content: center;
        align-items: center;
    }

    .modal-content {
        background: white;
        padding: 24px;
        border-radius: 8px;
        min-width: 400px;
        text-align: center;
    }

    .progress-bar {
        width: 100%;
        height: 8px;
        background: #eee;
        border-radius: 4px;
        margin: 16px 0;
        overflow: hidden;
    }

    .progress-fill {
        width: 0%;
        height: 100%;
        background: #4caf50;
        transition: width 0.3s ease;
    }

    #progress-status {
        color: #666;
        margin-top: 12px;
        font-size: 14px;
    }
    </style>
</body>
</html><|MERGE_RESOLUTION|>--- conflicted
+++ resolved
@@ -20,7 +20,7 @@
             <button class="close-notification">×</button>
         </div>
         <div id="top-bar">
-<<<<<<< HEAD
+
             <button id="run-all" class="run-button">Run Pipeline</button>
             <div class="debug-mode-container" title="Enable to run partial pipelines for debugging">
                 <input type="checkbox" id="debug-mode">
@@ -28,11 +28,11 @@
             </div>
             <button id="export-pipeline" class="export-button">Export Pipeline</button>
             <button id="management-button" class="management-button">System Management</button>
-=======
+
             <button id="run-all" class="run-button" title="Run Pipeline">
                 <img src="/static/images/icons/run.svg" alt="Run Pipeline">
             </button>
->>>>>>> f66ce877
+
         </div>
         <div class="main-content">
             <div id="sidebar">
@@ -68,11 +68,11 @@
                     <button class="zoom-button" id="zoom-out">−</button>
                     <button class="zoom-button" id="zoom-fit">⟲</button>
                 </div>
-<<<<<<< HEAD
+
 
                 <!-- PDF Loader Block Template -->
                 <div class="block-template" draggable="true" data-block-type="pdf_loader">
-=======
+
             </div>
         </div>
 
@@ -94,7 +94,7 @@
             <div class="block-templates-container">
                 <!-- Document Loading Block Template -->
                 <div class="block-template" draggable="true" data-block-type="file-loader">
->>>>>>> f66ce877
+
                     <div class="node-container">
                         <div class="output-node" data-output="Documents"></div>
                     </div>
