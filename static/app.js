document.addEventListener('DOMContentLoaded', () => {
    const menuItems = document.querySelectorAll('.menu-item');
    const subMenus = document.querySelectorAll('.sub-menu');

    menuItems.forEach(item => {
        item.addEventListener('click', (e) => {
            e.stopPropagation();
            
            // Remove active class from all menu items
            menuItems.forEach(mi => mi.classList.remove('active'));
            
            // Add active class to clicked menu item
            item.classList.add('active');
            
            const menuType = item.dataset.menu;
            const targetMenu = document.getElementById(`${menuType}-menu`);
            const sidebar = document.getElementById('sidebar');
            
            // Close all open sub-menus
            subMenus.forEach(menu => {
                if (menu.classList.contains('active')) {
                    menu.classList.remove('active');
                    sidebar.classList.remove('menu-active');
                }
            });
            
            // Open selected sub-menu
            if (targetMenu) {
                targetMenu.classList.add('active');
                sidebar.classList.add('menu-active');
            }
        });
    });

    // Close sub-menu when clicking outside
    document.addEventListener('click', (e) => {
        if (!e.target.closest('.sub-menu') && !e.target.closest('.menu-item')) {
            subMenus.forEach(menu => menu.classList.remove('active'));
            menuItems.forEach(item => item.classList.remove('active'));
            document.getElementById('sidebar').classList.remove('menu-active');
        }
    });

    const canvas = document.getElementById('canvas');
    const connectionsContainer = document.getElementById('connections');
    const blockTemplates = document.querySelectorAll('.block-template');
    const runAllButton = document.getElementById('run-all');
    const searchInput = document.getElementById('block-search');
    let blockCounter = 1;
    let connections = [];
    let draggedBlock = null;
    let draggingConnection = false;
    let tempConnection = null;
    let sourceNode = null;
    let hoveredInputNode = null;
    let selectedConnection = null;
    let isDraggingBlock = false;
    let dragOffset = { x: 0, y: 0 };

    // Add search functionality
    searchInput.addEventListener('input', (e) => {
        const searchTerm = e.target.value.toLowerCase();
        blockTemplates.forEach(template => {
            const blockName = template.querySelector('.block-drag-handle').textContent.toLowerCase();
            if (blockName.includes(searchTerm)) {
                template.style.display = 'flex';
            } else {
                template.style.display = 'none';
            }
        });
    });

    // Add new variables for canvas manipulation
    const canvasContainer = document.querySelector('.canvas-container');
    const zoomInBtn = document.getElementById('zoom-in');
    const zoomOutBtn = document.getElementById('zoom-out');
    const zoomFitBtn = document.getElementById('zoom-fit');
    const zoomLevelDisplay = document.querySelector('.zoom-level');

    let isPanning = false;
    let startPoint = { x: 0, y: 0 };
    let currentTranslate = { x: 0, y: 0 };
    let zoom = 1;
    const ZOOM_SPEED = 0.1;
    const MIN_ZOOM = 0.1;
    const MAX_ZOOM = 2;

    // Create a single block container for all blocks
    const blockContainer = document.createElement('div');
    blockContainer.className = 'block-container';
    canvasContainer.appendChild(blockContainer);

    // Run all blocks button
    runAllButton.addEventListener('click', () => {
        runPipeline();
    });

    // Add these utility functions at the top of the file
    function showToast(message, type = 'info', duration = 3000) {
        const toast = document.createElement('div');
        toast.className = `toast ${type}`;
        toast.innerHTML = message;
        document.getElementById('toast-container').appendChild(toast);

        setTimeout(() => {
            toast.style.opacity = '0';
            setTimeout(() => toast.remove(), 300);
        }, duration);
    }

    function showProgress(show = true, title = 'Processing...', status = 'Initializing...') {
        const modal = document.getElementById('progress-modal');
        if (show) {
            document.getElementById('progress-title').textContent = title;
            document.getElementById('progress-status').textContent = status;
            document.querySelector('.progress-fill').style.width = '0%';
            modal.style.display = 'flex';
        } else {
            modal.style.display = 'none';
        }
    }

    function updateProgress(percent, status) {
        document.querySelector('.progress-fill').style.width = `${percent}%`;
        if (status) {
            document.getElementById('progress-status').textContent = status;
        }
    }

    // Update the runPipeline function
    async function runPipeline() {
        showProgress(true, 'Running Pipeline', 'Analyzing pipeline structure...');
        const blocks = document.querySelectorAll('.block');
        const totalBlocks = blocks.length;
        let processedBlocks = 0;

        try {
            // First validate the pipeline
            const validationResult = validatePipeline();
            if (!validationResult.valid) {
                showToast(validationResult.error, 'error');
                showProgress(false);
                return;
            }

            // Process blocks in order
            for (const block of blocks) {
                const type = block.getAttribute('data-block-type');
                updateProgress(
                    (processedBlocks / totalBlocks) * 100,
                    `Processing ${type} block...`
                );

                try {
                    await processBlock(block);
                    processedBlocks++;
                } catch (error) {
                    showToast(`Error in ${type} block: ${error.message}`, 'error');
                    showProgress(false);
                    return;
                }
            }

            updateProgress(100, 'Pipeline completed successfully!');
            setTimeout(() => {
                showProgress(false);
                showToast('Pipeline executed successfully!', 'success');
            }, 1000);
        } catch (error) {
            showToast(`Pipeline error: ${error.message}`, 'error');
            showProgress(false);
        }
    }

    // Add pipeline validation function
    function validatePipeline() {
        const blocks = document.querySelectorAll('.block');
        if (blocks.length === 0) {
            return { valid: false, error: 'Pipeline is empty. Add some blocks first.' };
        }

        // Check if debug mode is enabled
        const debugMode = document.getElementById('debug-mode')?.checked || false;

        if (debugMode) {
            console.log("Debug mode is enabled - relaxing pipeline validation rules");
            // In debug mode, we relax the requirement for specific block types
            // but still check that there's at least one block
            return { valid: true, debug: true };
        }

        // Normal validation when not in debug mode
        // Check for required block types
        const blockTypes = Array.from(blocks).map(b => b.getAttribute('data-block-type'));
        const hasVectorStore = blockTypes.includes('vector_store');
        const hasAIModel = blockTypes.includes('ai_model');

        if (!hasVectorStore) {
            return { valid: false, error: 'Pipeline must include a Vector Store block.' };
        }
        if (!hasAIModel) {
            return { valid: false, error: 'Pipeline must include an AI Model block.' };
        }

        // Check connections
        for (const block of blocks) {
            const inputNodes = block.querySelectorAll('.input-node');
            for (const inputNode of inputNodes) {
                const hasConnection = connections.some(conn =>
                    conn.target === block.id && conn.inputId === inputNode.getAttribute('data-input')
                );
                if (!hasConnection) {
                    const blockType = block.getAttribute('data-block-type');
                    const inputType = inputNode.getAttribute('data-input');
                    return {
                        valid: false,
                        error: `${blockType} block is missing connection for ${inputType} input.`
                    };
                }
            }
        }

        return { valid: true };
    }

    // Update the exportPipeline function
    async function exportPipeline() {
        showProgress(true, 'Exporting Pipeline', 'Collecting block configurations...');

        try {
            // Validate pipeline first
            const validationResult = validatePipeline();
            if (!validationResult.valid) {
                showToast(validationResult.error, 'error');
                showProgress(false);
                return;
            }

            // Get all blocks and their configurations
            const blocks = document.querySelectorAll('.block');
            const blockData = {};
            let processedBlocks = 0;

            for (const block of blocks) {
                const id = block.id;
                const type = block.getAttribute('data-block-type');

                updateProgress(
                    (processedBlocks / blocks.length) * 50,
                    `Processing ${type} configuration...`
                );

                blockData[id] = {
                    type: type,
                    config: getBlockConfig(block)
                };
                processedBlocks++;
            }

            updateProgress(75, 'Generating Python code...');

            // Send to backend
            const response = await fetch('/api/blocks/export', {
                method: 'POST',
                headers: {
                    'Content-Type': 'application/json'
                },
                body: JSON.stringify({
                    blocks: blockData,
                    connections: connections,
                    output_file: 'generated_rag.py'
                })
            });

            const result = await response.json();

            if (result.status === 'success') {
                updateProgress(100, 'Export completed!');
                setTimeout(() => {
                    showProgress(false);
                    showToast(
                        `Pipeline exported successfully to ${result.file}! 🎉`,
                        'success'
                    );
                }, 1000);
            } else {
                throw new Error(result.error);
            }
        } catch (error) {
            showToast(`Export failed: ${error.message}`, 'error');
            showProgress(false);
        }
    }

    // Update block processing function
    async function processBlock(block) {
        const type = block.getAttribute('data-block-type');
        const config = getBlockConfig(block);

        // Check for debug mode
        const debugMode = document.getElementById('debug-mode')?.checked || false;

        // Log for debugging
        console.log(`Processing block: ${type} (ID: ${block.id}), Debug mode: ${debugMode}`);

        try {
            if (type === 'answer_display') {
                // Find the input connection
                const inputConnection = connections.find(conn => conn.target === block.id);
                if (inputConnection) {
                    const sourceBlock = document.getElementById(inputConnection.source);
                    if (sourceBlock) {
                        const display = block.querySelector('.answer-display');
                        const sourceType = sourceBlock.getAttribute('data-block-type');

                        // Get the value from the source block
                        let value;
                        try {
                            const blockData = JSON.parse(sourceBlock.dataset.output);
                            // For AI model, use the answer field
                            if (sourceType === 'ai_model' && blockData.answer) {
                                value = blockData.answer;
                            } else {
                                value = blockData;
                            }
                        } catch (e) {
                            console.log('Error parsing block data:', e);
                            value = sourceBlock.dataset.output;
                        }

                        console.log(`Display Block: Received value from ${sourceType}:`, value);

                        // Format the output based on type
                        if (value === undefined || value === null) {
                            display.textContent = "No data available";
                        } else if (typeof value === 'object') {
                            try {
                                display.innerHTML = `<pre class="json-output">${JSON.stringify(value, null, 2)}</pre>`;
                            } catch (err) {
                                display.textContent = `[Object]: ${value.toString()}`;
                            }
                        } else {
                            display.textContent = value;
                        }

                        // Add block type info for debugging
                        const chunks = block.querySelector('.context-chunks');
                        chunks.innerHTML = `<div class="debug-info">Source: ${sourceType} block</div>`;

                        // Store the value in the block's own dataset as well
                        block.dataset.output = typeof value === 'object' ? JSON.stringify(value) : value;
                    }
                }
                return;
            }

            // Get inputs from connected blocks before processing
            const inputNodes = block.querySelectorAll('.input-node');
            const inputData = {};

            // For each input node, find connected blocks and get their output
            for (const inputNode of inputNodes) {
                const inputType = inputNode.getAttribute('data-input');

                // Find connection where this block's input is the target
                const connection = connections.find(conn =>
                    conn.target === block.id && conn.inputId === inputType
                );

                if (connection) {
                    const sourceBlock = document.getElementById(connection.source);
                    if (sourceBlock && sourceBlock.dataset.output) {
                        try {
                            // Parse the output from the source block
                            const sourceOutput = JSON.parse(sourceBlock.dataset.output);
                            console.log(`Input for ${inputType} from ${sourceBlock.id}:`, sourceOutput);

                            // Store based on the source block type
                            const sourceType = sourceBlock.getAttribute('data-block-type');

                            // Handle different source block types
                            if (sourceType === 'query_input') {
                                // Check for stored query first, then fall back to the output
                                const persistentQuery = sourceBlock.getAttribute('data-last-query');
                                let queryText = '';
                                
                                if (persistentQuery) {
                                    console.log(`Using persistent query: ${persistentQuery}`);
                                    queryText = persistentQuery;
                                } else if (sourceOutput.query) {
                                    queryText = sourceOutput.query;
                                }
                                
                                // Store the query for different block types
                                inputData.query = queryText;
                                
                                // If this is an embedding block, also add the query as a chunk to embed
                                if (block.getAttribute('data-block-type') === 'embedding') {
                                    console.log(`Adding query as chunk for embedding: ${queryText}`);
                                    inputData.chunks = [queryText];
                                }
                            } else if (sourceType === 'pdf_loader' && sourceOutput.content) {
                                inputData.content = sourceOutput.content;
                            } else if (sourceType === 'text_splitter' && sourceOutput.chunks) {
                                inputData.chunks = sourceOutput.chunks;
                            } else if (sourceType === 'embedding' && sourceOutput.embeddings) {
                                // Check if this is going to a vector store's query input
                                if (inputType === 'Query') {
                                    // This is an embedded query (single embedding for the Query input)
                                    // Use the first embedding as the embedded query
                                    console.log('Using embedding as query input:', sourceOutput.embeddings[0]);
                                    inputData.embedded_query = sourceOutput.embeddings[0];
                                } else {
                                    // Normal embedding chunks (for ChunksEmbedded input)
                                    inputData.chunks_embedded = sourceOutput.embeddings;
                                }
                            } else if (sourceType === 'vector_store') {
                                // Get context from vector store (joined text)
                                if (sourceOutput.context) {
                                    inputData.context = sourceOutput.context;
                                }

                                // Get the individual chunks (preferred format for some blocks)
                                if (sourceOutput.retrieved_chunks && sourceOutput.retrieved_chunks.length > 0) {
                                    console.log(`Found ${sourceOutput.retrieved_chunks.length} retrieved chunks from vector store`);
                                    inputData.chunks = sourceOutput.retrieved_chunks;
                                } else if (sourceOutput.chunks && sourceOutput.chunks.length > 0) {
                                    console.log(`Found ${sourceOutput.chunks.length} chunks from vector store`);
                                    inputData.chunks = sourceOutput.chunks;
                                } else {
                                    console.log(`No chunks found in vector store output:`, sourceOutput);
                                }

                                // Also store the query if available for retrieval ranking
                                if (sourceOutput.query) {
                                    inputData.query = sourceOutput.query;
                                }
                            } else if (sourceType === 'ai_model' && sourceOutput.answer) {
                                inputData.answer = sourceOutput.answer;
                            }

                            // Also store the direct input data with the input type as key
                            inputData[inputType] = sourceOutput;
                        } catch (e) {
                            console.error(`Error parsing output from ${sourceBlock.id}:`, e);
                        }
                    }
                }
            }

            // In debug mode, provide defaults for missing inputs
            if (debugMode) {
                console.log(`Debug mode: Checking for missing inputs on ${type} block`);

                // Handle specific block types
                if (type === 'text_splitter' && !inputData.content) {
                    console.log(`Debug mode: Providing sample text for text_splitter`);
                    inputData.content = "Sample text for the text splitter block in debug mode. This is provided automatically because no input text was found.";
                }
                else if (type === 'vector_store' && (!inputData.chunks_embedded || (!inputData.query && !inputData.embedded_query))) {
                    

                    // Provide a sample embedded query if neither a text query nor an embedded query exists
                    if (!inputData.query && !inputData.embedded_query) {
                        console.log(`Debug mode: Providing sample embedded query for vector_store`);
                        // Create a sample embedded query with similar structure to real embeddings
                        inputData.embedded_query = {
                            text: "sample query for debug mode",
                            embedding: Array(768).fill(0).map(() => Math.random() - 0.5)
                        };
                    }
                }
            }

            // Merge input data with the config
            const mergedConfig = { ...config, ...inputData };
            console.log(`Merged config for ${type}:`, mergedConfig);

            const response = await fetch('/api/blocks/process', {
                method: 'POST',
                headers: {
                    'Content-Type': 'application/json'
                },
                body: JSON.stringify({
                    block_id: block.id,
                    type: type,
                    config: mergedConfig,
                    debug_mode: debugMode
                })
            });

            if (!response.ok) {
                const error = await response.json();
                console.error(`Error processing ${type} block:`, error);
                throw new Error(error.message || 'Failed to process block');
            }

            const result = await response.json();
            console.log(`${type} block processed:`, result);

            // Update block status
            updateBlockStatus(block, 'success');

            // Store the entire result object in the block's dataset
            block.dataset.output = JSON.stringify(result);
            console.log(`${type} block output stored:`, block.dataset.output);

            // After successfully processing, propagate data to connected blocks
            propagateData(block);

            return result;
        } catch (error) {
            console.error(`Error in ${type} block:`, error);
            updateBlockStatus(block, 'error');
            throw error;
        }
    }

    function updateBlockStatus(block, status) {
        const statusIndicator = block.querySelector('.status-indicator');
        if (statusIndicator) {
            statusIndicator.className = `status-indicator ${status}`;
        }

        const statusText = block.querySelector('.status');
        if (statusText) {
            statusText.textContent = status === 'success' ? 'Ready' : 'Error';
        }
    }

    function splitTextIntoChunks(text, size) {
        const chunks = [];
        for (let i = 0; i < text.length; i += size) {
            chunks.push(text.slice(i, i + size));
        }
        return chunks;
    }

    function propagateData(sourceBlock) {
        // Get the source block ID and type
        const sourceId = sourceBlock.id;
        const sourceType = sourceBlock.getAttribute('data-block-type');

        console.log(`Propagating data from ${sourceType} block (${sourceId})`);

        // Find all connections where this block is the source
        const outgoingConnections = connections.filter(conn => conn.source === sourceId);

        if (outgoingConnections.length === 0) {
            console.log(`No outgoing connections from ${sourceId}`);
            return;
        }

        console.log(`Found ${outgoingConnections.length} outgoing connections from ${sourceId}`);

        // Get the output data from this block
        let outputData;
        try {
            outputData = JSON.parse(sourceBlock.dataset.output);
            console.log(`Output data from ${sourceId}:`, outputData);
        } catch (e) {
            console.error(`Error parsing output data from ${sourceId}:`, e);
            return;
        }

        // Check if the output is valid
        if (!outputData || outputData.status === 'error') {
            console.warn(`Invalid or error output from ${sourceId}, skipping propagation`);
            return;
        }

        // Special handling for query_input blocks to ensure query persistence
        if (sourceType === 'query_input' && outputData.query) {
            // Store the query in a more permanent way
            sourceBlock.setAttribute('data-last-query', outputData.query);
            console.log(`Stored persistent query: ${outputData.query}`);
        }

        // Process each connected block
        for (const connection of outgoingConnections) {
            const targetId = connection.target;
            const targetBlock = document.getElementById(targetId);

            if (!targetBlock) {
                console.warn(`Target block ${targetId} not found`);
                continue;
            }

            const targetType = targetBlock.getAttribute('data-block-type');
            console.log(`Propagating to ${targetType} block (${targetId})`);

            // Automatically process the target block with a small delay to allow UI updates
            setTimeout(() => {
                console.log(`Processing connected block ${targetType} (${targetId})`);
                processBlock(targetBlock)
                    .then(result => {
                        console.log(`Successfully processed connected block ${targetId}`, result);
                    })
                    .catch(err => {
                        console.error(`Error processing connected block ${targetId}:`, err);
                    });
            }, 100);
        }
    }

    // Block template drag functionality
    blockTemplates.forEach(template => {
        template.addEventListener('dragstart', (e) => {
            e.dataTransfer.setData('text/plain', template.getAttribute('data-block-type'));
        });
    });

    // Canvas drag and drop handling
    canvas.addEventListener('dragover', (e) => {
        e.preventDefault();
        e.dataTransfer.dropEffect = 'move';
    });

    canvas.addEventListener('drop', (e) => {
        e.preventDefault();
        const blockType = e.dataTransfer.getData('text/plain');
        if (blockType) {
            const rect = canvas.getBoundingClientRect();
            const x = (e.clientX - rect.left - currentTranslate.x) / zoom;
            const y = (e.clientY - rect.top - currentTranslate.y) / zoom;
            createBlock(blockType, x, y);
        }
    });

    // Optimize throttle function with requestAnimationFrame
    function throttle(func, limit) {
        let waiting = false;
        return function (...args) {
            if (!waiting) {
                waiting = true;
                requestAnimationFrame(() => {
                    func.apply(this, args);
                    waiting = false;
                });
            }
        };
    }

    // Canvas pan functionality
    canvas.addEventListener('mousedown', (e) => {
        if (e.button === 1 || (e.button === 0 && e.altKey)) {
            isPanning = true;
            canvas.classList.add('grabbing');
            startPoint = {
                x: e.clientX - currentTranslate.x,
                y: e.clientY - currentTranslate.y
            };
            e.preventDefault();
            e.stopPropagation();
        }
    });

    // Add grid snapping function
    function snapToGrid(value) {
        const gridSize = 40; // Match the CSS grid size
        return Math.round(value / gridSize) * gridSize;
    }

    // Update mousemove handler for block dragging
    document.addEventListener('mousemove', (e) => {
        if (isPanning) {
            currentTranslate = {
                x: e.clientX - startPoint.x,
                y: e.clientY - startPoint.y
            };
            updateCanvasTransform();
            e.preventDefault();
        }

        if (isDraggingBlock && draggedBlock) {
            const rect = canvas.getBoundingClientRect();
            // Calculate position relative to canvas, accounting for zoom and pan
            const x = (e.clientX - rect.left - currentTranslate.x) / zoom - dragOffset.x;
            const y = (e.clientY - rect.top - currentTranslate.y) / zoom - dragOffset.y;

            draggedBlock.style.transform = `translate(${snapToGrid(x)}px, ${snapToGrid(y)}px)`;
            updateConnections();

            e.preventDefault();
        }

        if (draggingConnection && tempConnection && sourceNode) {
            const canvasRect = canvas.getBoundingClientRect();
            const sourceRect = sourceNode.getBoundingClientRect();

            // Calculate connection points accounting for canvas transform
            const x1 = ((sourceRect.left - canvasRect.left) / zoom) - (currentTranslate.x / zoom) + sourceNode.offsetWidth/2;
            const y1 = ((sourceRect.top - canvasRect.top) / zoom) - (currentTranslate.y / zoom) + sourceNode.offsetHeight/2;
            const x2 = ((e.clientX - canvasRect.left) / zoom) - (currentTranslate.x / zoom);
            const y2 = ((e.clientY - canvasRect.top) / zoom) - (currentTranslate.y / zoom);

            tempConnection.setAttribute('x1', x1);
            tempConnection.setAttribute('y1', y1);
            tempConnection.setAttribute('x2', x2);
            tempConnection.setAttribute('y2', y2);

            // Check for input nodes under mouse
            const elemUnderMouse = document.elementFromPoint(e.clientX, e.clientY);
            if (elemUnderMouse && elemUnderMouse.classList.contains('input-node')) {
                const sourceBlock = sourceNode.closest('.block');
                const targetBlock = elemUnderMouse.closest('.block');
                if (sourceBlock && targetBlock && sourceBlock !== targetBlock) {
                    if (hoveredInputNode && hoveredInputNode !== elemUnderMouse) {
                        hoveredInputNode.classList.remove('input-node-hover');
                    }
                    hoveredInputNode = elemUnderMouse;
                    hoveredInputNode.classList.add('input-node-hover');
                }
            } else if (hoveredInputNode) {
                hoveredInputNode.classList.remove('input-node-hover');
                hoveredInputNode = null;
            }
        }
    });

    // Update mouseup handler for better connection handling
    document.addEventListener('mouseup', (e) => {
        if (isPanning) {
            isPanning = false;
            canvas.classList.remove('grabbing');
        }

        if (isDraggingBlock) {
            isDraggingBlock = false;
            if (draggedBlock) {
                draggedBlock.style.zIndex = '1';
                draggedBlock = null;
            }
        }

        if (draggingConnection) {
            const elemUnderMouse = document.elementFromPoint(e.clientX, e.clientY);
            if (elemUnderMouse && elemUnderMouse.classList.contains('input-node') && sourceNode) {
                const sourceBlock = sourceNode.closest('.block');
                const targetBlock = elemUnderMouse.closest('.block');
                if (sourceBlock && targetBlock && sourceBlock !== targetBlock) {
                    const inputId = elemUnderMouse.getAttribute('data-input');
                    removeConnectionsToInput(targetBlock.id, inputId);
                    createConnection(sourceBlock, targetBlock, inputId);
                }
            }

            if (hoveredInputNode) {
                hoveredInputNode.classList.remove('input-node-hover');
            }

            draggingConnection = false;
            sourceNode = null;
            hoveredInputNode = null;
            if (tempConnection) {
                tempConnection.remove();
                tempConnection = null;
            }
        }
    });

    function deleteBlock(block) {
        connections = connections.filter(conn => {
            if (conn.source === block.id || conn.target === block.id) {
                const targetBlock = document.getElementById(conn.target);
                if (targetBlock && targetBlock.getAttribute('data-block-type') === 'display') {
                    const display = targetBlock.querySelector('.output-display');
                    display.textContent = 'No input';
                }
                return false;
            }
            return true;
        });
        updateConnections();
        block.remove();
    }

    function removeConnectionsToInput(targetBlockId, inputId) {
        connections = connections.filter(conn => {
            if (conn.target === targetBlockId && conn.inputId === inputId) {
                const targetBlock = document.getElementById(targetBlockId);
                if (targetBlock && targetBlock.getAttribute('data-block-type') === 'display') {
                    const display = targetBlock.querySelector('.output-display');
                    display.textContent = 'No input';
                }
                return false;
            }
            return true;
        });
        updateConnections();
    }

    function createConnection(source, target, inputId) {
        const connection = {
            source: source.id,
            target: target.id,
            inputId: inputId
        };

        connections.push(connection);
        updateConnections();
        processBlock(target);
    }

    // Zoom controls
    zoomInBtn.addEventListener('click', () => {
        zoom = Math.min(zoom + ZOOM_SPEED, MAX_ZOOM);
        updateCanvasTransform();
    });

    zoomOutBtn.addEventListener('click', () => {
        zoom = Math.max(zoom - ZOOM_SPEED, MIN_ZOOM);
        updateCanvasTransform();
    });

    zoomFitBtn.addEventListener('click', () => {
        zoom = 1;
        currentTranslate = { x: 0, y: 0 };
        updateCanvasTransform();
    });

    // Mouse wheel zoom
    canvas.addEventListener('wheel', (e) => {
        if (e.ctrlKey) {
            e.preventDefault();
            const delta = e.deltaY > 0 ? -ZOOM_SPEED : ZOOM_SPEED;
            const oldZoom = zoom;
            zoom = Math.max(MIN_ZOOM, Math.min(MAX_ZOOM, zoom + delta));

            // Zoom towards mouse position
            const rect = canvas.getBoundingClientRect();
            const mouseX = e.clientX - rect.left;
            const mouseY = e.clientY - rect.top;

            currentTranslate.x += mouseX * (1 - zoom/oldZoom);
            currentTranslate.y += mouseY * (1 - zoom/oldZoom);

            updateCanvasTransform();
        }
    });

    // Update the createBlock function
    function createBlock(type, x, y) {
        const template = document.querySelector(`.block-template[data-block-type="${type}"]`);
        if (!template) return;

        const block = template.cloneNode(true);
        block.classList.remove('block-template');
        block.classList.add('block');
        block.id = `block-${blockCounter++}`;

        // Add delete button
        const deleteButton = document.createElement('div');
        deleteButton.className = 'delete-button';
        deleteButton.innerHTML = '×';
        deleteButton.addEventListener('click', (e) => {
            e.stopPropagation();
            deleteBlock(block);
        });
        block.appendChild(deleteButton);

        // Position the block
        block.style.transform = `translate(${snapToGrid(x)}px, ${snapToGrid(y)}px)`;

        // Make block draggable
        const dragHandle = block.querySelector('.block-drag-handle');
        if (dragHandle) {
            dragHandle.addEventListener('mousedown', (e) => {
                if (e.button !== 0) return; // Only left mouse button
                isDraggingBlock = true;
                draggedBlock = block;

                // Calculate offset from the mouse to the block's top-left corner
                const rect = block.getBoundingClientRect();
                const canvasRect = canvas.getBoundingClientRect();
                dragOffset.x = (e.clientX - rect.left) / zoom;
                dragOffset.y = (e.clientY - rect.top) / zoom;

                block.style.zIndex = '1000';
                e.preventDefault();
                e.stopPropagation();
            });
        }

        // Add connection handling
        const outputNode = block.querySelector('.output-node');
        const inputNodes = block.querySelectorAll('.input-node');

        if (outputNode) {
            outputNode.addEventListener('mousedown', (e) => {
                e.stopPropagation();
                e.preventDefault();
                draggingConnection = true;
                sourceNode = outputNode;

                const rect = outputNode.getBoundingClientRect();
                const canvasRect = canvas.getBoundingClientRect();

                tempConnection = document.createElementNS('http://www.w3.org/2000/svg', 'line');
                const x1 = ((rect.left - canvasRect.left) / zoom) - (currentTranslate.x / zoom) + outputNode.offsetWidth/2;
                const y1 = ((rect.top - canvasRect.top) / zoom) - (currentTranslate.y / zoom) + outputNode.offsetHeight/2;

                tempConnection.setAttribute('x1', x1);
                tempConnection.setAttribute('y1', y1);
                tempConnection.setAttribute('x2', x1);
                tempConnection.setAttribute('y2', y1);
                tempConnection.setAttribute('class', 'connection-line dragging');
                connectionsContainer.appendChild(tempConnection);
            });
        }

        inputNodes.forEach(inputNode => {
            inputNode.addEventListener('mousedown', (e) => {
                e.stopPropagation();
            });

            inputNode.addEventListener('mouseover', (e) => {
                if (draggingConnection && sourceNode) {
                    const sourceBlock = sourceNode.closest('.block');
                    const targetBlock = inputNode.closest('.block');
                    if (sourceBlock && targetBlock && sourceBlock !== targetBlock) {
                        hoveredInputNode = inputNode;
                        inputNode.classList.add('input-node-hover');
                        e.stopPropagation();
                    }
                }
            });

            inputNode.addEventListener('mouseout', (e) => {
                if (hoveredInputNode === inputNode) {
                    hoveredInputNode = null;
                    inputNode.classList.remove('input-node-hover');
                    e.stopPropagation();
                }
            });
        });

        // Handle file input changes
        const fileInput = block.querySelector('.file-input');
        if (fileInput) {
            fileInput.addEventListener('change', () => {
                processBlock(block);
            });
            fileInput.addEventListener('mousedown', (e) => {
                e.stopPropagation();
            });
        }

        // Handle number input changes
        const numberInputs = block.querySelectorAll('input[type="number"]');
        numberInputs.forEach(input => {
            input.addEventListener('change', () => {
                processBlock(block);
            });
            input.addEventListener('mousedown', (e) => {
                e.stopPropagation();
            });
        });

        // Add to canvas
        blockContainer.appendChild(block);

        // Initialize block based on type
        initializeBlock(block, type);

        return block;
    }

    function initializeBlock(block, type) {
        switch (type) {
            case 'query_input':
                const queryInterface = block.querySelector('.chat-interface');
                if (queryInterface) {
                    const input = queryInterface.querySelector('input');
                    const sendButton = queryInterface.querySelector('button');
                    const messages = queryInterface.querySelector('.chat-messages');
                    
                    // Initialize query history if not already present
                    if (!block.hasAttribute('data-query-history')) {
                        block.setAttribute('data-query-history', JSON.stringify([]));
                    }
                    
                    // Function to update the messages display
                    const updateMessagesDisplay = () => {
                        try {
                            const queryHistory = JSON.parse(block.getAttribute('data-query-history') || '[]');
                            messages.innerHTML = '';
                            
                            queryHistory.forEach((query, index) => {
                                const messageDiv = document.createElement('div');
                                messageDiv.className = 'message';
                                messageDiv.textContent = query;
                                messageDiv.setAttribute('data-index', index);
                                
                                // Add delete button
                                const deleteBtn = document.createElement('span');
                                deleteBtn.className = 'delete-message';
                                deleteBtn.innerHTML = '&times;';
                                deleteBtn.onclick = (e) => {
                                    e.stopPropagation();
                                    // Remove this query from history
                                    queryHistory.splice(index, 1);
                                    block.setAttribute('data-query-history', JSON.stringify(queryHistory));
                                    
                                    // Update the current query to the last one in history
                                    const lastQuery = queryHistory[queryHistory.length - 1] || '';
                                    const outputData = {
                                        status: 'success',
                                        output: "Query received",
                                        query: lastQuery,
                                        block_id: block.id
                                    };
                                    block.dataset.output = JSON.stringify(outputData);
                                    
                                    // Update display and propagate changes
                                    updateMessagesDisplay();
                                    propagateData(block);
                                };
                                
                                // Make message clickable to select it
                                messageDiv.onclick = () => {
                                    // Set this as the current query
                                    const outputData = {
                                        status: 'success',
                                        output: "Query received",
                                        query: query,
                                        block_id: block.id
                                    };
                                    block.dataset.output = JSON.stringify(outputData);
                                    
                                    // Highlight this message
                                    document.querySelectorAll('.message.selected').forEach(el => {
                                        el.classList.remove('selected');
                                    });
                                    messageDiv.classList.add('selected');
                                    
                                    // Propagate this query
                                    propagateData(block);
                                };
                                
                                messageDiv.appendChild(deleteBtn);
                                messages.appendChild(messageDiv);
                            });
                            
                            // Scroll to bottom
                            messages.scrollTop = messages.scrollHeight;
                        } catch (e) {
                            console.error('Error updating messages display:', e);
                        }
                    };
                    
                    // Initial display update
                    updateMessagesDisplay();
                    
                    const sendMessage = () => {
                        const text = input.value.trim();
                        if (text) {
                            try {
                                // Add to query history
                                const queryHistory = JSON.parse(block.getAttribute('data-query-history') || '[]');
                                queryHistory.push(text);
                                block.setAttribute('data-query-history', JSON.stringify(queryHistory));
                                
                                // Clear input
                                input.value = '';
                                
                                // Update the output data with the new query
                                const outputData = {
                                    status: 'success',
                                    output: "Query received",
                                    query: text,
                                    block_id: block.id
                                };
                                block.dataset.output = JSON.stringify(outputData);
                                
                                // Update display and propagate
                                updateMessagesDisplay();
                                propagateData(block);
                            } catch (e) {
                                console.error('Error sending message:', e);
                            }
                        }
                    };
                    
                    sendButton.onclick = sendMessage;
                    input.onkeypress = (e) => {
                        if (e.key === 'Enter') sendMessage();
                    };
                }
                break;

            case 'rag_prompt':
                const ragInterface = block.querySelector('.chat-interface');
                if (ragInterface) {
                    const input = ragInterface.querySelector('input');
                    const sendButton = ragInterface.querySelector('button');
                    const messages = ragInterface.querySelector('.chat-messages');

                    const sendMessage = () => {
                        const text = input.value.trim();
                        if (text) {
                            messages.innerHTML += `<div class="message">${text}</div>`;
                            input.value = '';
                            messages.scrollTop = messages.scrollHeight;

                            // Store the message in the block's data and propagate
                            block.dataset.output = text;
                            propagateData(block);
                        }
                    };

                    sendButton.onclick = sendMessage;
                    input.onkeypress = (e) => {
                        if (e.key === 'Enter') sendMessage();
                    };
                }
                break;

            case 'ai_model':
                config.model = block.querySelector('.model-selector').value;
                config.temperature = parseFloat(block.querySelector('.temperature').value);
                config.prompt = block.querySelector('.prompt-template').value;

                // Get query from connected query input block
                const queryConnection = connections.find(conn =>
                    conn.target === block.id && conn.inputId === 'Query'
                );
                if (queryConnection) {
                    const queryBlock = document.getElementById(queryConnection.source);
                    if (queryBlock) {
                        const queryText = queryBlock.dataset.output;
                        config.prompt = config.prompt.replace('{query}', queryText || '');
                    }
                }

                // Get context from connected vector store or ranking block
                const contextConnection = connections.find(conn =>
                    conn.target === block.id && conn.inputId === 'Context'
                );
                if (contextConnection) {
                    const contextBlock = document.getElementById(contextConnection.source);
                    if (contextBlock) {
                        try {
                            const contextData = JSON.parse(contextBlock.dataset.output);
                            config.prompt = config.prompt.replace('{context}', contextData.context || '');
                        } catch (e) {
                            config.prompt = config.prompt.replace('{context}', contextBlock.dataset.output || '');
                        }
                    }
                }
                break;
        }
    }

    // Update the updateConnections function
    function updateConnections() {
        if (!connectionsContainer) return;

        connectionsContainer.innerHTML = '';
        connections.forEach((conn, index) => {
            const sourceBlock = document.getElementById(conn.source);
            const targetBlock = document.getElementById(conn.target);

            if (!sourceBlock || !targetBlock) return;

            const sourceNode = sourceBlock.querySelector('.output-node');
            const targetNode = targetBlock.querySelector(`[data-input="${conn.inputId}"]`);

            if (!sourceNode || !targetNode) return;

            const sourceRect = sourceNode.getBoundingClientRect();
            const targetRect = targetNode.getBoundingClientRect();
            const canvasRect = canvas.getBoundingClientRect();

            // Calculate positions accounting for canvas transform
            const x1 = ((sourceRect.left - canvasRect.left) / zoom) - (currentTranslate.x / zoom) + sourceNode.offsetWidth/2;
            const y1 = ((sourceRect.top - canvasRect.top) / zoom) - (currentTranslate.y / zoom) + sourceNode.offsetHeight/2;
            const x2 = ((targetRect.left - canvasRect.left) / zoom) - (currentTranslate.x / zoom) + targetNode.offsetWidth/2;
            const y2 = ((targetRect.top - canvasRect.top) / zoom) - (currentTranslate.y / zoom) + targetNode.offsetHeight / 2;

            const line = document.createElementNS('http://www.w3.org/2000/svg', 'line');
            line.setAttribute('x1', x1);
            line.setAttribute('y1', y1);
            line.setAttribute('x2', x2);
            line.setAttribute('y2', y2);
            line.setAttribute('class', 'connection-line');
            line.setAttribute('data-connection-index', index);

            line.addEventListener('click', (e) => {
                if (selectedConnection === line) {
                    connections.splice(index, 1);
                    updateConnections();
                    selectedConnection = null;
                } else {
                    if (selectedConnection) {
                        selectedConnection.classList.remove('selected');
                    }
                    selectedConnection = line;
                    line.classList.add('selected');
                }
            });

            connectionsContainer.appendChild(line);
        });
    }

    // Update the canvas transform function
    function updateCanvasTransform() {
        canvasContainer.style.transform = `translate(${currentTranslate.x}px, ${currentTranslate.y}px) scale(${zoom})`;
        zoomLevelDisplay.textContent = `${Math.round(zoom * 100)}%`;
        updateConnections();
    }

    function createCustomBlock(type, inputs, outputs) {
        const block = document.createElement('div');
        block.className = 'block';
        block.id = `block-${blockCounter++}`;
        block.setAttribute('data-block-type', type);

        const dragHandle = document.createElement('div');
        dragHandle.className = 'block-drag-handle';
        dragHandle.textContent = type;
        block.appendChild(dragHandle);

        const blockContent = document.createElement('div');
        blockContent.className = 'block-content';

        inputs.forEach(input => {
            const inputGroup = document.createElement('div');
            inputGroup.className = 'input-group';
            const inputNode = document.createElement('div');
            inputNode.className = 'input-node';
            inputNode.setAttribute('data-input', input);
            inputGroup.appendChild(inputNode);
            blockContent.appendChild(inputGroup);
        });

        outputs.forEach(output => {
            const outputNode = document.createElement('div');
            outputNode.className = 'output-node';
            outputNode.setAttribute('data-output', output);
            blockContent.appendChild(outputNode);
        });

        block.appendChild(blockContent);
        blockContainer.appendChild(block);
    }

    // System Management Panel
    const managementButton = document.getElementById('management-button');
    const managementPanel = document.getElementById('system-management');
<<<<<<< HEAD

    if (!managementButton || !managementPanel) {
        console.error('Management panel elements not found!');
        return;
    }

    // Management panel event listeners
=======
    
>>>>>>> f66ce877
    managementButton.addEventListener('click', () => {
        managementPanel.classList.add('visible');
        updateSystemStatus();
    });

    managementPanel.querySelector('.close-button').addEventListener('click', () => {
        managementPanel.classList.remove('visible');
    });

    // Initialize action buttons
    const actionButtons = {
        'install-ollama': installOllama,
        'ollama-guide': showOllamaGuide,
        'clear-temp': clearTemp,
        'remove-models': removeModels
    };

    Object.entries(actionButtons).forEach(([id, handler]) => {
        const button = document.getElementById(id);
        if (button) {
            button.addEventListener('click', handler);
        }
    });

    // Check Ollama status periodically
    checkOllamaStatus();
    setInterval(checkOllamaStatus, 30000); // Check every 30 seconds

    function showOllamaGuide() {
        const system = navigator.platform.toLowerCase();
        let instructions = '';

        if (system.includes('win')) {
            instructions =
                '1. Open the Start menu\n' +
                '2. Search for "Ollama"\n' +
                '3. Click on the Ollama application to start it\n\n' +
                'Note: The Ollama icon should appear in your system tray when running.';
        } else if (system.includes('mac')) {
            instructions =
                '1. Open Terminal (you can find it in Applications > Utilities)\n' +
                '2. Type: ollama serve\n' +
                '3. Press Enter\n\n' +
                'Note: Keep the Terminal window open while using Ollama.';
        } else {
            instructions =
                '1. Open a terminal\n' +
                '2. Type: ollama serve\n' +
                '3. Press Enter\n\n' +
                'Note: Keep the terminal window open while using Ollama.';
        }

        alert('How to Start Ollama:\n\n' + instructions);
    }

    async function updateSystemStatus() {
        try {
            const response = await fetch('/api/system/status');
            const data = await response.json();
            const ollamaStatus = document.getElementById('ollama-status');

            if (data.ollama_status === 'running') {
                ollamaStatus.textContent = 'Running';
                ollamaStatus.className = 'status-value running';
                // Update both models list and model selectors
                await Promise.all([updateModelsList(), updateModelSelectors()]);
            } else {
                ollamaStatus.textContent = 'Not Running';
                ollamaStatus.className = 'status-value not-running';
                document.getElementById('ollama-models').innerHTML = 'Ollama must be running to view models';
            }
        } catch (error) {
            console.error('Failed to check Ollama status:', error);
        }
    }

    function updateStatusDisplay(elementId, status) {
        const element = document.getElementById(elementId);
        element.className = 'status-value ' + status;

        switch(status) {
            case 'running':
                element.textContent = 'Running';
                break;
            case 'not_running':
                element.textContent = 'Not Running';
                break;
            case 'installed':
                element.textContent = 'Installed';
                break;
            case 'not_installed':
                element.textContent = 'Not Installed';
                break;
            case 'downloading':
                element.textContent = 'Downloading...';
                break;
        }
    }

    function updateStorageDisplay(storage) {
        document.getElementById('storage-usage').textContent =
            formatBytes(storage.models_size);
        document.getElementById('temp-files').textContent =
            formatBytes(storage.temp_size);
    }

    function formatBytes(bytes) {
        if (bytes === 0) return '0 Bytes';
        const k = 1024;
        const sizes = ['Bytes', 'KB', 'MB', 'GB'];
        const i = Math.floor(Math.log(bytes) / Math.log(k));
        return parseFloat((bytes / Math.pow(k, i)).toFixed(2)) + ' ' + sizes[i];
    }

    async function installOllama() {
        const button = document.getElementById('install-ollama');
        button.disabled = true;

        try {
            const response = await fetch('/api/system/install-ollama', {
                method: 'POST'
            });
            const data = await response.json();

            if (data.status === 'manual_install_required') {
                window.open(data.download_url, '_blank');
                alert('Please download and install Ollama from the opened page.');
            } else if (data.status === 'success') {
                alert('Ollama installed successfully! Please restart the application.');
            }
        } catch (error) {
            alert('Failed to install Ollama: ' + error.message);
        } finally {
            button.disabled = false;
            updateSystemStatus();
        }
    }

    // Add notification handling
    const notificationBanner = document.getElementById('notification-banner');
    const topBar = document.getElementById('top-bar');
    const openManagementBtn = document.getElementById('open-management');
    const closeNotificationBtn = document.querySelector('.close-notification');

    function checkOllamaStatus() {
        fetch('/api/system/status')
            .then(response => response.json())
            .then(data => {
                if (data.ollama_status === 'not_running') {
                    notificationBanner.classList.remove('notification-hidden');
                    topBar.classList.add('with-notification');
                } else {
                    notificationBanner.classList.add('notification-hidden');
                    topBar.classList.remove('with-notification');
                }
            });
    }

    openManagementBtn.addEventListener('click', () => {
        const managementPanel = document.getElementById('system-management');
        managementPanel.classList.add('visible');
        updateSystemStatus();
    });

    closeNotificationBtn.addEventListener('click', () => {
        notificationBanner.classList.add('notification-hidden');
        topBar.classList.remove('with-notification');
    });

    // Check Ollama status periodically
    checkOllamaStatus();
    setInterval(checkOllamaStatus, 30000); // Check every 30 seconds

    async function updateModelsList() {
        try {
            const response = await fetch('/api/models/list');
            const data = await response.json();
            const modelsDiv = document.getElementById('ollama-models');

            if (response.ok) {
                if (data.models && data.models.length > 0) {
                    modelsDiv.innerHTML = data.models.map(model => `
                        <div class="model-item">
                            <span class="model-name">${model.name}</span>
                            <span class="model-size">${formatSize(model.size)}</span>
                        </div>
                    `).join('');
                } else {
                    modelsDiv.innerHTML = 'No models installed';
                }
            } else {
                modelsDiv.innerHTML = data.error || 'Failed to load models';
            }
        } catch (error) {
            document.getElementById('ollama-models').innerHTML = 'Failed to load models';
            console.error('Failed to fetch models:', error);
        }
    }

    function formatSize(bytes) {
        if (!bytes) return 'N/A';
        const units = ['B', 'KB', 'MB', 'GB'];
        let size = bytes;
        let unitIndex = 0;
        while (size >= 1024 && unitIndex < units.length - 1) {
            size /= 1024;
            unitIndex++;
        }
        return `${size.toFixed(1)} ${units[unitIndex]}`;
    }

    // Add this function to update model selectors when models list changes
    async function updateModelSelectors() {
        try {
            const response = await fetch('/api/models/list');
            const data = await response.json();

            if (response.ok && data.models) {
                const modelSelectors = document.querySelectorAll('.model-selector');
                modelSelectors.forEach(selector => {
                    const currentValue = selector.value;
                    // Clear existing options
                    selector.innerHTML = '';
                    // Add new options
                    data.models.forEach(model => {
                        const option = document.createElement('option');
                        option.value = model.name;
                        option.textContent = model.name;
                        selector.appendChild(option);
                    });
                    // Try to restore previous selection
                    if (data.models.some(m => m.name === currentValue)) {
                        selector.value = currentValue;
                    }
                });
            }
        } catch (error) {
            console.error('Failed to update model selectors:', error);
        }
    }
<<<<<<< HEAD

    // Add export button handler
    const exportButton = document.getElementById('export-pipeline');
    exportButton.addEventListener('click', exportPipeline);

    function getBlockConfig(block) {
        const type = block.getAttribute('data-block-type');
        const config = {};

        switch (type) {
            case 'pdf_loader':
                const fileInput = block.querySelector('.file-input');
                config.files = Array.from(fileInput.files).map(f => f.name);
                break;

            case 'text_splitter':
                config.chunk_size = parseInt(block.querySelector('.chunk-size').value);
                config.chunk_overlap = parseInt(block.querySelector('.chunk-overlap').value);
                break;

            case 'embedding':
                config.model = block.querySelector('.model-selector').value;
                break;

            case 'chat_model':
                config.model = block.querySelector('.model-selector').value;
                config.temperature = parseFloat(block.querySelector('.temperature').value);
                break;

            case 'rag_prompt':
                config.template = block.querySelector('.prompt-template').value;
                break;

            case 'ai_model':
                config.model = block.querySelector('.model-selector').value;
                config.temperature = parseFloat(block.querySelector('.temperature').value);
                config.prompt = block.querySelector('.prompt-template').value;

                // Get query from connected query input block
                const queryConnection = connections.find(conn =>
                    conn.target === block.id && conn.inputId === 'Query'
                );
                if (queryConnection) {
                    const queryBlock = document.getElementById(queryConnection.source);
                    if (queryBlock) {
                        const queryText = queryBlock.dataset.output;
                        config.prompt = config.prompt.replace('{query}', queryText || '');
                    }
                }

                // Get context from connected vector store or ranking block
                const contextConnection = connections.find(conn =>
                    conn.target === block.id && conn.inputId === 'Context'
                );
                if (contextConnection) {
                    const contextBlock = document.getElementById(contextConnection.source);
                    if (contextBlock) {
                        try {
                            const contextData = JSON.parse(contextBlock.dataset.output);
                            config.prompt = config.prompt.replace('{context}', contextData.context || '');
                        } catch (e) {
                            config.prompt = config.prompt.replace('{context}', contextBlock.dataset.output || '');
                        }
                    }
                }
                break;
        }

        return config;
    }
});
=======
});

>>>>>>> f66ce877
<|MERGE_RESOLUTION|>--- conflicted
+++ resolved
@@ -1249,7 +1249,7 @@
     // System Management Panel
     const managementButton = document.getElementById('management-button');
     const managementPanel = document.getElementById('system-management');
-<<<<<<< HEAD
+
 
     if (!managementButton || !managementPanel) {
         console.error('Management panel elements not found!');
@@ -1257,9 +1257,7 @@
     }
 
     // Management panel event listeners
-=======
-    
->>>>>>> f66ce877
+
     managementButton.addEventListener('click', () => {
         managementPanel.classList.add('visible');
         updateSystemStatus();
@@ -1500,7 +1498,6 @@
             console.error('Failed to update model selectors:', error);
         }
     }
-<<<<<<< HEAD
 
     // Add export button handler
     const exportButton = document.getElementById('export-pipeline');
@@ -1572,7 +1569,4 @@
         return config;
     }
 });
-=======
-});
-
->>>>>>> f66ce877
+
